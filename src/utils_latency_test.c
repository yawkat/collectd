--- conflicted
+++ resolved
@@ -101,8 +101,7 @@
   return 0;
 }
 
-<<<<<<< HEAD
-DEF_TEST (get_rate) {
+DEF_TEST(get_rate) {
   /* We re-declare the struct here so we can inspect its content. */
   struct {
     cdtime_t start_time;
@@ -112,40 +111,40 @@
     cdtime_t max;
     cdtime_t bin_width;
     int histogram[HISTOGRAM_NUM_BINS];
-  } *peek;
+  } * peek;
   latency_counter_t *l;
 
-  CHECK_NOT_NULL (l = latency_counter_create ());
-  peek = (void *) l;
+  CHECK_NOT_NULL(l = latency_counter_create());
+  peek = (void *)l;
 
   for (time_t i = 1; i <= 125; i++) {
-    latency_counter_add (l, TIME_T_TO_CDTIME_T(i));
+    latency_counter_add(l, TIME_T_TO_CDTIME_T(i));
   }
 
   /* We expect a bucket width of 125ms. */
-  EXPECT_EQ_UINT64 (DOUBLE_TO_CDTIME_T(0.125), peek->bin_width);
+  EXPECT_EQ_UINT64(DOUBLE_TO_CDTIME_T(0.125), peek->bin_width);
 
   struct {
     size_t index;
     int want;
   } bucket_cases[] = {
-    { 0, 0}, /* (0.000-0.125] */
-    { 1, 0}, /* (0.125-0.250] */
-    { 2, 0}, /* (0.250-0.375] */
-    { 3, 0}, /* (0.375-0.500] */
-    { 4, 0}, /* (0.500-0.625] */
-    { 5, 0}, /* (0.625-0.750] */
-    { 6, 0}, /* (0.750-0.875] */
-    { 7, 1}, /* (0.875-1.000] */
-    { 8, 0}, /* (1.000-1.125] */
-    { 9, 0}, /* (1.125-1.250] */
-    {10, 0}, /* (1.250-1.375] */
-    {11, 0}, /* (1.375-1.500] */
-    {12, 0}, /* (1.500-1.625] */
-    {13, 0}, /* (1.625-1.750] */
-    {14, 0}, /* (1.750-1.875] */
-    {15, 1}, /* (1.875-2.000] */
-    {16, 0}, /* (2.000-2.125] */
+      {0, 0},  /* (0.000-0.125] */
+      {1, 0},  /* (0.125-0.250] */
+      {2, 0},  /* (0.250-0.375] */
+      {3, 0},  /* (0.375-0.500] */
+      {4, 0},  /* (0.500-0.625] */
+      {5, 0},  /* (0.625-0.750] */
+      {6, 0},  /* (0.750-0.875] */
+      {7, 1},  /* (0.875-1.000] */
+      {8, 0},  /* (1.000-1.125] */
+      {9, 0},  /* (1.125-1.250] */
+      {10, 0}, /* (1.250-1.375] */
+      {11, 0}, /* (1.375-1.500] */
+      {12, 0}, /* (1.500-1.625] */
+      {13, 0}, /* (1.625-1.750] */
+      {14, 0}, /* (1.750-1.875] */
+      {15, 1}, /* (1.875-2.000] */
+      {16, 0}, /* (2.000-2.125] */
   };
 
   for (size_t i = 0; i < STATIC_ARRAY_SIZE(bucket_cases); i++) {
@@ -158,83 +157,75 @@
     cdtime_t upper_bound;
     double want;
   } cases[] = {
-    { // bucket 6 is zero
-      DOUBLE_TO_CDTIME_T_STATIC(0.750),
-      DOUBLE_TO_CDTIME_T_STATIC(0.875),
-      0.00,
-    },
-    { // bucket 7 contains the t=1 update
-      DOUBLE_TO_CDTIME_T_STATIC(0.875),
-      DOUBLE_TO_CDTIME_T_STATIC(1.000),
-      1.00,
-    },
-    { // range: bucket 7 - bucket 15; contains the t=1 and t=2 updates
-      DOUBLE_TO_CDTIME_T_STATIC(0.875),
-      DOUBLE_TO_CDTIME_T_STATIC(2.000),
-      2.00,
-    },
-    { // lower bucket is only partially applied
-      DOUBLE_TO_CDTIME_T_STATIC(0.875 + (0.125 / 4)),
-      DOUBLE_TO_CDTIME_T_STATIC(2.000),
-      1.75,
-    },
-    { // upper bucket is only partially applied
-      DOUBLE_TO_CDTIME_T_STATIC(0.875),
-      DOUBLE_TO_CDTIME_T_STATIC(2.000 - (0.125 / 4)),
-      1.75,
-    },
-    { // both buckets are only partially applied
-      DOUBLE_TO_CDTIME_T_STATIC(0.875 + (0.125 / 4)),
-      DOUBLE_TO_CDTIME_T_STATIC(2.000 - (0.125 / 4)),
-      1.50,
-    },
-    { // lower bound is unspecified
-      0,
-      DOUBLE_TO_CDTIME_T_STATIC(2.000),
-      2.00,
-    },
-    { // upper bound is unspecified
-      DOUBLE_TO_CDTIME_T_STATIC(125.000 - 0.125),
-      0,
-      1.00,
-    },
-    { // overflow test: upper >> longest latency
-      DOUBLE_TO_CDTIME_T_STATIC(1.000),
-      DOUBLE_TO_CDTIME_T_STATIC(999999),
-      124.00,
-    },
-    { // overflow test: lower > longest latency
-      DOUBLE_TO_CDTIME_T_STATIC(130),
-      0,
-      0.00,
-    },
-    { // lower > upper => error
-      DOUBLE_TO_CDTIME_T_STATIC(10),
-      DOUBLE_TO_CDTIME_T_STATIC(9),
-      NAN,
-    },
-    { // lower == upper => zero
-      DOUBLE_TO_CDTIME_T_STATIC(9),
-      DOUBLE_TO_CDTIME_T_STATIC(9),
-      0.00,
-    },
+      {
+          // bucket 6 is zero
+          DOUBLE_TO_CDTIME_T_STATIC(0.750), DOUBLE_TO_CDTIME_T_STATIC(0.875),
+          0.00,
+      },
+      {
+          // bucket 7 contains the t=1 update
+          DOUBLE_TO_CDTIME_T_STATIC(0.875), DOUBLE_TO_CDTIME_T_STATIC(1.000),
+          1.00,
+      },
+      {
+          // range: bucket 7 - bucket 15; contains the t=1 and t=2 updates
+          DOUBLE_TO_CDTIME_T_STATIC(0.875), DOUBLE_TO_CDTIME_T_STATIC(2.000),
+          2.00,
+      },
+      {
+          // lower bucket is only partially applied
+          DOUBLE_TO_CDTIME_T_STATIC(0.875 + (0.125 / 4)),
+          DOUBLE_TO_CDTIME_T_STATIC(2.000), 1.75,
+      },
+      {
+          // upper bucket is only partially applied
+          DOUBLE_TO_CDTIME_T_STATIC(0.875),
+          DOUBLE_TO_CDTIME_T_STATIC(2.000 - (0.125 / 4)), 1.75,
+      },
+      {
+          // both buckets are only partially applied
+          DOUBLE_TO_CDTIME_T_STATIC(0.875 + (0.125 / 4)),
+          DOUBLE_TO_CDTIME_T_STATIC(2.000 - (0.125 / 4)), 1.50,
+      },
+      {
+          // lower bound is unspecified
+          0, DOUBLE_TO_CDTIME_T_STATIC(2.000), 2.00,
+      },
+      {
+          // upper bound is unspecified
+          DOUBLE_TO_CDTIME_T_STATIC(125.000 - 0.125), 0, 1.00,
+      },
+      {
+          // overflow test: upper >> longest latency
+          DOUBLE_TO_CDTIME_T_STATIC(1.000), DOUBLE_TO_CDTIME_T_STATIC(999999),
+          124.00,
+      },
+      {
+          // overflow test: lower > longest latency
+          DOUBLE_TO_CDTIME_T_STATIC(130), 0, 0.00,
+      },
+      {
+          // lower > upper => error
+          DOUBLE_TO_CDTIME_T_STATIC(10), DOUBLE_TO_CDTIME_T_STATIC(9), NAN,
+      },
+      {
+          // lower == upper => zero
+          DOUBLE_TO_CDTIME_T_STATIC(9), DOUBLE_TO_CDTIME_T_STATIC(9), 0.00,
+      },
   };
 
   for (size_t i = 0; i < STATIC_ARRAY_SIZE(cases); i++) {
     cdtime_t now = peek->start_time + TIME_T_TO_CDTIME_T(1);
-    EXPECT_EQ_DOUBLE (cases[i].want,
-                      latency_counter_get_rate (l, cases[i].lower_bound, cases[i].upper_bound, now));
-  }
-
-  latency_counter_destroy (l);
+    EXPECT_EQ_DOUBLE(cases[i].want,
+                     latency_counter_get_rate(l, cases[i].lower_bound,
+                                              cases[i].upper_bound, now));
+  }
+
+  latency_counter_destroy(l);
   return 0;
 }
 
-int main (void)
-{
-=======
 int main(void) {
->>>>>>> 79963d13
   RUN_TEST(simple);
   RUN_TEST(percentile);
   RUN_TEST(get_rate);
