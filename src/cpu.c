/**
 * collectd - src/cpu.c
 * Copyright (C) 2005-2014  Florian octo Forster
 * Copyright (C) 2008       Oleg King
 * Copyright (C) 2009       Simon Kuhnle
 * Copyright (C) 2009       Manuel Sanmartin
 * Copyright (C) 2013-2014  Pierre-Yves Ritschard
 *
 * This program is free software; you can redistribute it and/or modify it
 * under the terms of the GNU General Public License as published by the
 * Free Software Foundation; only version 2 of the License is applicable.
 *
 * This program is distributed in the hope that it will be useful, but
 * WITHOUT ANY WARRANTY; without even the implied warranty of
 * MERCHANTABILITY or FITNESS FOR A PARTICULAR PURPOSE.  See the GNU
 * General Public License for more details.
 *
 * You should have received a copy of the GNU General Public License along
 * with this program; if not, write to the Free Software Foundation, Inc.,
 * 51 Franklin St, Fifth Floor, Boston, MA  02110-1301 USA
 *
 * Authors:
 *   Florian octo Forster <octo at collectd.org>
 *   Oleg King <king2 at kaluga.ru>
 *   Simon Kuhnle <simon at blarzwurst.de>
 *   Manuel Sanmartin
 *   Pierre-Yves Ritschard <pyr at spootnik.org>
 **/

#include "collectd.h"
#include "common.h"
#include "plugin.h"

#ifdef HAVE_MACH_KERN_RETURN_H
# include <mach/kern_return.h>
#endif
#ifdef HAVE_MACH_MACH_INIT_H
# include <mach/mach_init.h>
#endif
#ifdef HAVE_MACH_HOST_PRIV_H
# include <mach/host_priv.h>
#endif
#if HAVE_MACH_MACH_ERROR_H
#  include <mach/mach_error.h>
#endif
#ifdef HAVE_MACH_PROCESSOR_INFO_H
# include <mach/processor_info.h>
#endif
#ifdef HAVE_MACH_PROCESSOR_H
# include <mach/processor.h>
#endif
#ifdef HAVE_MACH_VM_MAP_H
# include <mach/vm_map.h>
#endif

#ifdef HAVE_LIBKSTAT
# include <sys/sysinfo.h>
#endif /* HAVE_LIBKSTAT */

#if (defined(HAVE_SYSCTL) && HAVE_SYSCTL) \
	|| (defined(HAVE_SYSCTLBYNAME) && HAVE_SYSCTLBYNAME)
# ifdef HAVE_SYS_SYSCTL_H
#  include <sys/sysctl.h>
# endif

# ifdef HAVE_SYS_DKSTAT_H
#  include <sys/dkstat.h>
# endif

# if !defined(CP_USER) || !defined(CP_NICE) || !defined(CP_SYS) || !defined(CP_INTR) || !defined(CP_IDLE) || !defined(CPUSTATES)
#  define CP_USER   0
#  define CP_NICE   1
#  define CP_SYS    2
#  define CP_INTR   3
#  define CP_IDLE   4
#  define CPUSTATES 5
# endif
#endif /* HAVE_SYSCTL || HAVE_SYSCTLBYNAME */

#if HAVE_SYSCTL
# if defined(CTL_HW) && defined(HW_NCPU) \
	&& defined(CTL_KERN) && defined(KERN_CPTIME) && defined(CPUSTATES)
#  define CAN_USE_SYSCTL 1
# else
#  define CAN_USE_SYSCTL 0
# endif
#else
# define CAN_USE_SYSCTL 0
#endif

#define CPU_STATE_USER 0
#define CPU_STATE_SYSTEM 1
#define CPU_STATE_WAIT 2
#define CPU_STATE_NICE 3
#define CPU_STATE_SWAP 4
#define CPU_STATE_INTERRUPT 5
#define CPU_STATE_SOFTIRQ 6
#define CPU_STATE_STEAL 7
#define CPU_STATE_IDLE 8
#define CPU_STATE_ACTIVE 9 /* sum of (!idle) */
#define CPU_STATE_MAX 10 /* #states */

#if HAVE_STATGRAB_H
# include <statgrab.h>
#endif

# ifdef HAVE_PERFSTAT
#  include <sys/protosw.h>
#  include <libperfstat.h>
# endif /* HAVE_PERFSTAT */

#if !PROCESSOR_CPU_LOAD_INFO && !KERNEL_LINUX && !HAVE_LIBKSTAT \
	&& !CAN_USE_SYSCTL && !HAVE_SYSCTLBYNAME && !HAVE_LIBSTATGRAB && !HAVE_PERFSTAT
# error "No applicable input method."
#endif

static const char *cpu_state_names[] = {
	"user",
	"system",
	"wait",
	"nice",
	"swap",
	"interrupt",
	"softirq",
	"steal",
	"idle",
	"active"
};

#ifdef PROCESSOR_CPU_LOAD_INFO
static mach_port_t port_host;
static processor_port_array_t cpu_list;
static mach_msg_type_number_t cpu_list_len;
/* #endif PROCESSOR_CPU_LOAD_INFO */

#elif defined(KERNEL_LINUX)
/* no variables needed */
/* #endif KERNEL_LINUX */

#elif defined(HAVE_LIBKSTAT)
/* colleague tells me that Sun doesn't sell systems with more than 100 or so CPUs.. */
# define MAX_NUMCPU 256
extern kstat_ctl_t *kc;
static kstat_t *ksp[MAX_NUMCPU];
static int numcpu;
/* #endif HAVE_LIBKSTAT */

#elif CAN_USE_SYSCTL
static int numcpu;
/* #endif CAN_USE_SYSCTL */

#elif defined(HAVE_SYSCTLBYNAME)
static int numcpu;
#  ifdef HAVE_SYSCTL_KERN_CP_TIMES
static int maxcpu;
#  endif /* HAVE_SYSCTL_KERN_CP_TIMES */
/* #endif HAVE_SYSCTLBYNAME */

#elif defined(HAVE_LIBSTATGRAB)
/* no variables needed */
/* #endif  HAVE_LIBSTATGRAB */

#elif defined(HAVE_PERFSTAT)
static perfstat_cpu_t *perfcpu;
static int numcpu;
static int pnumcpu;
#endif /* HAVE_PERFSTAT */

#define RATE_ADD(sum, val) do { \
	if (isnan (sum))        \
	(sum) = (val);          \
	else if (!isnan (val))  \
	(sum) += (val);         \
} while (0)

struct cpu_state_s
{
	value_to_rate_state_t conv;
	gauge_t rate;
	_Bool has_value;
};
typedef struct cpu_state_s cpu_state_t;

static cpu_state_t *cpu_states = NULL;
static size_t cpu_states_num = 0; /* #cpu_states allocated */

/* Highest CPU number in the current iteration. Used by the dispatch logic to
 * determine how many CPUs there were. Reset to 0 by cpu_reset(). */
static size_t global_cpu_num = 0;

static _Bool report_by_cpu = 1;
static _Bool report_by_state = 1;
static _Bool report_percent = 0;

static const char *config_keys[] =
{
	"ReportByCpu",
	"ReportByState",
	"ValuesPercentage"
};
static int config_keys_num = STATIC_ARRAY_SIZE (config_keys);

static int cpu_config (char const *key, char const *value) /* {{{ */
{
	if (strcasecmp (key, "ReportByCpu") == 0)
		report_by_cpu = IS_TRUE (value) ? 1 : 0;
	else if (strcasecmp (key, "ValuesPercentage") == 0)
		report_percent = IS_TRUE (value) ? 1 : 0;
	else if (strcasecmp (key, "ReportByState") == 0)
		report_by_state = IS_TRUE (value) ? 1 : 0;
	else
		return (-1);

	return (0);
} /* }}} int cpu_config */

static int init (void)
{
#if PROCESSOR_CPU_LOAD_INFO
	kern_return_t status;

	port_host = mach_host_self ();

	/* FIXME: Free `cpu_list' if it's not NULL */
	if ((status = host_processors (port_host, &cpu_list, &cpu_list_len)) != KERN_SUCCESS)
	{
		ERROR ("cpu plugin: host_processors returned %i", (int) status);
		cpu_list_len = 0;
		return (-1);
	}

	DEBUG ("host_processors returned %i %s", (int) cpu_list_len, cpu_list_len == 1 ? "processor" : "processors");
	INFO ("cpu plugin: Found %i processor%s.", (int) cpu_list_len, cpu_list_len == 1 ? "" : "s");

	cpu_temp_retry_max = 86400 / CDTIME_T_TO_TIME_T (plugin_get_interval ());
/* #endif PROCESSOR_CPU_LOAD_INFO */

#elif defined(HAVE_LIBKSTAT)
	kstat_t *ksp_chain;

	numcpu = 0;

	if (kc == NULL)
		return (-1);

	/* Solaris doesn't count linear.. *sigh* */
	for (numcpu = 0, ksp_chain = kc->kc_chain;
			(numcpu < MAX_NUMCPU) && (ksp_chain != NULL);
			ksp_chain = ksp_chain->ks_next)
		if (strncmp (ksp_chain->ks_module, "cpu_stat", 8) == 0)
			ksp[numcpu++] = ksp_chain;
/* #endif HAVE_LIBKSTAT */

#elif CAN_USE_SYSCTL
	size_t numcpu_size;
	int mib[2] = {CTL_HW, HW_NCPU};
	int status;

	numcpu = 0;
	numcpu_size = sizeof (numcpu);

	status = sysctl (mib, STATIC_ARRAY_SIZE (mib),
			&numcpu, &numcpu_size, NULL, 0);
	if (status == -1)
	{
		char errbuf[1024];
		WARNING ("cpu plugin: sysctl: %s",
				sstrerror (errno, errbuf, sizeof (errbuf)));
		return (-1);
	}
/* #endif CAN_USE_SYSCTL */

#elif defined (HAVE_SYSCTLBYNAME)
	size_t numcpu_size;

	numcpu_size = sizeof (numcpu);

	if (sysctlbyname ("hw.ncpu", &numcpu, &numcpu_size, NULL, 0) < 0)
	{
		char errbuf[1024];
		WARNING ("cpu plugin: sysctlbyname(hw.ncpu): %s",
				sstrerror (errno, errbuf, sizeof (errbuf)));
		return (-1);
	}

#ifdef HAVE_SYSCTL_KERN_CP_TIMES
	numcpu_size = sizeof (maxcpu);

	if (sysctlbyname("kern.smp.maxcpus", &maxcpu, &numcpu_size, NULL, 0) < 0)
	{
		char errbuf[1024];
		WARNING ("cpu plugin: sysctlbyname(kern.smp.maxcpus): %s",
				sstrerror (errno, errbuf, sizeof (errbuf)));
		return (-1);
	}
#else
	if (numcpu != 1)
		NOTICE ("cpu: Only one processor supported when using `sysctlbyname' (found %i)", numcpu);
#endif
/* #endif HAVE_SYSCTLBYNAME */

#elif defined(HAVE_LIBSTATGRAB)
	/* nothing to initialize */
/* #endif HAVE_LIBSTATGRAB */

#elif defined(HAVE_PERFSTAT)
	/* nothing to initialize */
#endif /* HAVE_PERFSTAT */

	return (0);
} /* int init */

static void submit_value (int cpu_num, int cpu_state, const char *type, value_t value)
{
	value_t values[1];
	value_list_t vl = VALUE_LIST_INIT;

	memcpy(&values[0], &value, sizeof(value));

	vl.values = values;
	vl.values_len = 1;

	sstrncpy (vl.host, hostname_g, sizeof (vl.host));
	sstrncpy (vl.plugin, "cpu", sizeof (vl.plugin));
	sstrncpy (vl.type, type, sizeof (vl.type));
	sstrncpy (vl.type_instance, cpu_state_names[cpu_state],
			sizeof (vl.type_instance));

	if (cpu_num >= 0) {
		ssnprintf (vl.plugin_instance, sizeof (vl.plugin_instance),
				"%i", cpu_num);
	}
	plugin_dispatch_values (&vl);
}

static void submit_percent(int cpu_num, int cpu_state, gauge_t percent)
{
	value_t value;

	/* This function is called for all known CPU states, but each read
	 * method will only report a subset. The remaining states are left as
	 * NAN and we ignore them here. */
	if (isnan (percent))
		return;

	value.gauge = percent;
	submit_value (cpu_num, cpu_state, "percent", value);
}

static void submit_derive(int cpu_num, int cpu_state, derive_t derive)
{
	value_t value;

	value.derive = derive;
	submit_value (cpu_num, cpu_state, "cpu", value);
}

/* Takes the zero-index number of a CPU and makes sure that the module-global
 * cpu_states buffer is large enough. Returne ENOMEM on erorr. */
static int cpu_states_alloc (size_t cpu_num) /* {{{ */
{
	cpu_state_t *tmp;
	size_t sz;

	sz = (((size_t) cpu_num) + 1) * CPU_STATE_MAX;
	assert (sz > 0);

	/* We already have enough space. */
	if (cpu_states_num >= sz)
		return 0;

	tmp = realloc (cpu_states, sz * sizeof (*cpu_states));
	if (tmp == NULL)
	{
		ERROR ("cpu plugin: realloc failed.");
		return (ENOMEM);
	}
	cpu_states = tmp;
	tmp = cpu_states + cpu_states_num;

	memset (tmp, 0, (sz - cpu_states_num) * sizeof (*cpu_states));
	cpu_states_num = sz;
	return 0;
} /* }}} cpu_states_alloc */

static cpu_state_t *get_cpu_state (size_t cpu_num, size_t state) /* {{{ */
{
	size_t index = ((cpu_num * CPU_STATE_MAX) + state);

	if (index >= cpu_states_num)
		return (NULL);

	return (&cpu_states[index]);
} /* }}} cpu_state_t *get_cpu_state */

/* Populates the per-CPU CPU_STATE_ACTIVE rate and the global rate_by_state
 * array. */
static void aggregate (gauge_t *sum_by_state) /* {{{ */
{
	size_t cpu_num;
	size_t state;

	for (state = 0; state < CPU_STATE_MAX; state++)
		sum_by_state[state] = NAN;

	for (cpu_num = 0; cpu_num < global_cpu_num; cpu_num++)
	{
		cpu_state_t *this_cpu_states = get_cpu_state (cpu_num, 0);

		this_cpu_states[CPU_STATE_ACTIVE].rate = NAN;

		for (state = 0; state < CPU_STATE_ACTIVE; state++)
		{
			if (!this_cpu_states[state].has_value)
				continue;

			RATE_ADD (sum_by_state[state], this_cpu_states[state].rate);
			if (state != CPU_STATE_IDLE)
				RATE_ADD (this_cpu_states[CPU_STATE_ACTIVE].rate, this_cpu_states[state].rate);
		}

		RATE_ADD (sum_by_state[CPU_STATE_ACTIVE], this_cpu_states[CPU_STATE_ACTIVE].rate);
	}
} /* }}} void aggregate */

/* Commits (dispatches) the values for one CPU or the global aggregation.
 * cpu_num is the index of the CPU to be committed or -1 in case of the global
 * aggregation. rates is a pointer to CPU_STATE_MAX gauge_t values holding the
 * current rate; each rate may be NAN. Calculates the percentage of each state
 * and dispatches the metric. */
static void cpu_commit_one (int cpu_num, /* {{{ */
		gauge_t rates[static CPU_STATE_MAX])
{
	size_t state;
	gauge_t sum;

	sum = rates[CPU_STATE_ACTIVE];
	RATE_ADD (sum, rates[CPU_STATE_IDLE]);

	if (!report_by_state)
	{
		gauge_t percent = 100.0 * rates[CPU_STATE_ACTIVE] / sum;
		submit_percent (cpu_num, CPU_STATE_ACTIVE, percent);
		return;
	}

	for (state = 0; state < CPU_STATE_ACTIVE; state++)
	{
		gauge_t percent = 100.0 * rates[state] / sum;
		submit_percent (cpu_num, state, percent);
	}
} /* }}} void cpu_commit_one */

/* Resets the internal aggregation. This is called by the read callback after
 * each iteration / after each call to cpu_commit(). */
static void cpu_reset (void) /* {{{ */
{
	size_t i;

	for (i = 0; i < cpu_states_num; i++)
		cpu_states[i].has_value = 0;

	global_cpu_num = 0;
} /* }}} void cpu_reset */

/* Legacy behavior: Dispatches the raw derive values without any aggregation. */
static void cpu_commit_without_aggregation (void) /* {{{ */
{
	int state;

	for (state = 0; state < CPU_STATE_ACTIVE; state++)
	{
		size_t cpu_num;
		if (report_by_cpu) {
			for (cpu_num = 0; cpu_num < global_cpu_num; cpu_num++)
			{
				cpu_state_t *s = get_cpu_state (cpu_num, state);

				if (!s->has_value)
					continue;

				submit_derive ((int) cpu_num, (int) state, s->conv.last_value.derive);
			}
		} else {
			derive_t derive_total = 0;
			for (cpu_num = 0; cpu_num < global_cpu_num; cpu_num++)
				{
					cpu_state_t *s = get_cpu_state (cpu_num, state);

					if (!s->has_value)
						continue;

					derive_total += s->conv.last_value.derive;
			
				}
			submit_derive (-1, (int) state, derive_total);
		}
	}
} /* }}} void cpu_commit_without_aggregation */

/* Aggregates the internal state and dispatches the metrics. */
static void cpu_commit (void) /* {{{ */
{
	gauge_t global_rates[CPU_STATE_MAX] = {
		NAN, NAN, NAN, NAN, NAN, NAN, NAN, NAN, NAN, NAN
	};
	size_t cpu_num;

	if (report_by_state && !report_percent)
	{
		cpu_commit_without_aggregation ();
		return;
	}

	aggregate (global_rates);

	if (!report_by_cpu)
	{
		cpu_commit_one (-1, global_rates);
		return;
	}

	for (cpu_num = 0; cpu_num < global_cpu_num; cpu_num++)
	{
		cpu_state_t *this_cpu_states = get_cpu_state (cpu_num, 0);
		gauge_t local_rates[CPU_STATE_MAX] = {
			NAN, NAN, NAN, NAN, NAN, NAN, NAN, NAN, NAN, NAN
		};
		size_t state;

		for (state = 0; state < CPU_STATE_ACTIVE; state++)
			if (this_cpu_states[state].has_value)
				local_rates[state] = this_cpu_states[state].rate;

		cpu_commit_one ((int) cpu_num, local_rates);
	}
} /* }}} void cpu_commit */

/* Adds a derive value to the internal state. This should be used by each read
 * function for each state. At the end of the iteration, the read function
 * should call cpu_commit(). */
static int cpu_stage (size_t cpu_num, size_t state, derive_t value, cdtime_t now) /* {{{ */
{
	int status;
	cpu_state_t *s;
	value_t v;

	if (state >= CPU_STATE_ACTIVE)
		return (EINVAL);

	status = cpu_states_alloc (cpu_num);
	if (status != 0)
		return (status);

	if (global_cpu_num <= cpu_num)
		global_cpu_num = cpu_num + 1;

	s = get_cpu_state (cpu_num, state);

	v.gauge = NAN;
	status = value_to_rate (&v, value, &s->conv, DS_TYPE_DERIVE, now);
	if (status != 0)
		return (status);

	s->rate = v.gauge;
	s->has_value = 1;
	return (0);
} /* }}} int cpu_stage */

static int cpu_read (void)
{
<<<<<<< HEAD
	cdtime_t now = cdtime ();

#if PROCESSOR_CPU_LOAD_INFO || PROCESSOR_TEMPERATURE /* {{{ */
	int cpu;

	kern_return_t status;

#if PROCESSOR_CPU_LOAD_INFO
=======
#if PROCESSOR_CPU_LOAD_INFO
	int cpu;

	kern_return_t status;
	
>>>>>>> 61bda3c7
	processor_cpu_load_info_data_t cpu_info;
	mach_msg_type_number_t         cpu_info_len;

	host_t cpu_host;

	for (cpu = 0; cpu < cpu_list_len; cpu++)
	{
		cpu_host = 0;
		cpu_info_len = PROCESSOR_BASIC_INFO_COUNT;

		status = processor_info (cpu_list[cpu], PROCESSOR_CPU_LOAD_INFO, &cpu_host,
				(processor_info_t) &cpu_info, &cpu_info_len);
		if (status != KERN_SUCCESS)
		{
			ERROR ("cpu plugin: processor_info (PROCESSOR_CPU_LOAD_INFO) failed: %s",
					mach_error_string (status));
			continue;
		}

		if (cpu_info_len < CPU_STATE_MAX)
		{
			ERROR ("cpu plugin: processor_info returned only %i elements..", cpu_info_len);
			continue;
		}

<<<<<<< HEAD
		cpu_stage (cpu, CPU_STATE_USER,   (derive_t) cpu_info.cpu_ticks[CPU_STATE_USER],   now);
		cpu_stage (cpu, CPU_STATE_NICE,   (derive_t) cpu_info.cpu_ticks[CPU_STATE_NICE],   now);
		cpu_stage (cpu, CPU_STATE_SYSTEM, (derive_t) cpu_info.cpu_ticks[CPU_STATE_SYSTEM], now);
		cpu_stage (cpu, CPU_STATE_IDLE,   (derive_t) cpu_info.cpu_ticks[CPU_STATE_IDLE],   now);
#endif /* PROCESSOR_CPU_LOAD_INFO */

#if PROCESSOR_TEMPERATURE
		/*
		 * Not all Apple computers do have this ability. To minimize
		 * the messages sent to the syslog we do an exponential
		 * stepback if `processor_info' fails. We still try ~once a day
		 * though..
		 */
		if (cpu_temp_retry_counter > 0)
		{
			cpu_temp_retry_counter--;
			continue;
		}

		cpu_temp_len = PROCESSOR_INFO_MAX;

		status = processor_info (cpu_list[cpu],
				PROCESSOR_TEMPERATURE,
				&cpu_host,
				cpu_temp, &cpu_temp_len);
		if (status != KERN_SUCCESS)
		{
			ERROR ("cpu plugin: processor_info failed: %s",
					mach_error_string (status));

			cpu_temp_retry_counter = cpu_temp_retry_step;
			cpu_temp_retry_step *= 2;
			if (cpu_temp_retry_step > cpu_temp_retry_max)
				cpu_temp_retry_step = cpu_temp_retry_max;

			continue;
		}

		if (cpu_temp_len != 1)
		{
			DEBUG ("processor_info (PROCESSOR_TEMPERATURE) returned %i elements..?",
					(int) cpu_temp_len);
			continue;
		}

		cpu_temp_retry_counter = 0;
		cpu_temp_retry_step    = 1;
#endif /* PROCESSOR_TEMPERATURE */
=======
		submit (cpu, "user", (derive_t) cpu_info.cpu_ticks[CPU_STATE_USER]);
		submit (cpu, "nice", (derive_t) cpu_info.cpu_ticks[CPU_STATE_NICE]);
		submit (cpu, "system", (derive_t) cpu_info.cpu_ticks[CPU_STATE_SYSTEM]);
		submit (cpu, "idle", (derive_t) cpu_info.cpu_ticks[CPU_STATE_IDLE]);
>>>>>>> 61bda3c7
	}
/* }}} #endif PROCESSOR_CPU_LOAD_INFO */

#elif defined(KERNEL_LINUX) /* {{{ */
	int cpu;
	FILE *fh;
	char buf[1024];

	char *fields[9];
	int numfields;

	if ((fh = fopen ("/proc/stat", "r")) == NULL)
	{
		char errbuf[1024];
		ERROR ("cpu plugin: fopen (/proc/stat) failed: %s",
				sstrerror (errno, errbuf, sizeof (errbuf)));
		return (-1);
	}

	while (fgets (buf, 1024, fh) != NULL)
	{
		if (strncmp (buf, "cpu", 3))
			continue;
		if ((buf[3] < '0') || (buf[3] > '9'))
			continue;

		numfields = strsplit (buf, fields, 9);
		if (numfields < 5)
			continue;

		cpu = atoi (fields[0] + 3);

		cpu_stage (cpu, CPU_STATE_USER,   (derive_t) atoll(fields[1]), now);
		cpu_stage (cpu, CPU_STATE_NICE,   (derive_t) atoll(fields[2]), now);
		cpu_stage (cpu, CPU_STATE_SYSTEM, (derive_t) atoll(fields[3]), now);
		cpu_stage (cpu, CPU_STATE_IDLE,   (derive_t) atoll(fields[4]), now);

		if (numfields >= 8)
		{
			cpu_stage (cpu, CPU_STATE_WAIT,      (derive_t) atoll(fields[5]), now);
			cpu_stage (cpu, CPU_STATE_INTERRUPT, (derive_t) atoll(fields[6]), now);
			cpu_stage (cpu, CPU_STATE_SOFTIRQ,   (derive_t) atoll(fields[7]), now);

			if (numfields >= 9)
				cpu_stage (cpu, CPU_STATE_STEAL, (derive_t) atoll(fields[8]), now);
		}
	}
	fclose (fh);
/* }}} #endif defined(KERNEL_LINUX) */

#elif defined(HAVE_LIBKSTAT) /* {{{ */
	int cpu;
	static cpu_stat_t cs;

	if (kc == NULL)
		return (-1);

	for (cpu = 0; cpu < numcpu; cpu++)
	{
		if (kstat_read (kc, ksp[cpu], &cs) == -1)
			continue; /* error message? */

		cpu_stage (ksp[cpu]->ks_instance, CPU_STATE_IDLE,   (derive_t) cs.cpu_sysinfo.cpu[CPU_IDLE],   now);
		cpu_stage (ksp[cpu]->ks_instance, CPU_STATE_USER,   (derive_t) cs.cpu_sysinfo.cpu[CPU_USER],   now);
		cpu_stage (ksp[cpu]->ks_instance, CPU_STATE_SYSTEM, (derive_t) cs.cpu_sysinfo.cpu[CPU_KERNEL], now);
		cpu_stage (ksp[cpu]->ks_instance, CPU_STATE_WAIT,   (derive_t) cs.cpu_sysinfo.cpu[CPU_WAIT],   now);
	}
/* }}} #endif defined(HAVE_LIBKSTAT) */

#elif CAN_USE_SYSCTL /* {{{ */
	uint64_t cpuinfo[numcpu][CPUSTATES];
	size_t cpuinfo_size;
	int status;
	int i;

	if (numcpu < 1)
	{
		ERROR ("cpu plugin: Could not determine number of "
				"installed CPUs using sysctl(3).");
		return (-1);
	}

	memset (cpuinfo, 0, sizeof (cpuinfo));

#if defined(KERN_CPTIME2)
	if (numcpu > 1) {
		for (i = 0; i < numcpu; i++) {
			int mib[] = {CTL_KERN, KERN_CPTIME2, i};

			cpuinfo_size = sizeof (cpuinfo[0]);

			status = sysctl (mib, STATIC_ARRAY_SIZE (mib),
					cpuinfo[i], &cpuinfo_size, NULL, 0);
			if (status == -1) {
				char errbuf[1024];
				ERROR ("cpu plugin: sysctl failed: %s.",
						sstrerror (errno, errbuf, sizeof (errbuf)));
				return (-1);
			}
		}
	}
	else
#endif /* defined(KERN_CPTIME2) */
	{
		int mib[] = {CTL_KERN, KERN_CPTIME};
		long cpuinfo_tmp[CPUSTATES];

		cpuinfo_size = sizeof(cpuinfo_tmp);

		status = sysctl (mib, STATIC_ARRAY_SIZE (mib),
					&cpuinfo_tmp, &cpuinfo_size, NULL, 0);
		if (status == -1)
		{
			char errbuf[1024];
			ERROR ("cpu plugin: sysctl failed: %s.",
					sstrerror (errno, errbuf, sizeof (errbuf)));
			return (-1);
		}

		for(i = 0; i < CPUSTATES; i++) {
			cpuinfo[0][i] = cpuinfo_tmp[i];
		}
	}

	for (i = 0; i < numcpu; i++) {
		cpu_stage (i, CPU_STATE_USER,      (derive_t) cpuinfo[i][CP_USER], now);
		cpu_stage (i, CPU_STATE_NICE,      (derive_t) cpuinfo[i][CP_NICE], now);
		cpu_stage (i, CPU_STATE_SYSTEM,    (derive_t) cpuinfo[i][CP_SYS], now);
		cpu_stage (i, CPU_STATE_IDLE,      (derive_t) cpuinfo[i][CP_IDLE], now);
		cpu_stage (i, CPU_STATE_INTERRUPT, (derive_t) cpuinfo[i][CP_INTR], now);
	}
/* }}} #endif CAN_USE_SYSCTL */

#elif defined(HAVE_SYSCTLBYNAME) && defined(HAVE_SYSCTL_KERN_CP_TIMES) /* {{{ */
	long cpuinfo[maxcpu][CPUSTATES];
	size_t cpuinfo_size;
	int i;

	memset (cpuinfo, 0, sizeof (cpuinfo));

	cpuinfo_size = sizeof (cpuinfo);
	if (sysctlbyname("kern.cp_times", &cpuinfo, &cpuinfo_size, NULL, 0) < 0)
	{
		char errbuf[1024];
		ERROR ("cpu plugin: sysctlbyname failed: %s.",
				sstrerror (errno, errbuf, sizeof (errbuf)));
		return (-1);
	}

	for (i = 0; i < numcpu; i++) {
		cpu_stage (i, CPU_STATE_USER,      (derive_t) cpuinfo[i][CP_USER], now);
		cpu_stage (i, CPU_STATE_NICE,      (derive_t) cpuinfo[i][CP_NICE], now);
		cpu_stage (i, CPU_STATE_SYSTEM,    (derive_t) cpuinfo[i][CP_SYS], now);
		cpu_stage (i, CPU_STATE_IDLE,      (derive_t) cpuinfo[i][CP_IDLE], now);
		cpu_stage (i, CPU_STATE_INTERRUPT, (derive_t) cpuinfo[i][CP_INTR], now);
	}
/* }}} #endif HAVE_SYSCTL_KERN_CP_TIMES */

#elif defined(HAVE_SYSCTLBYNAME) /* {{{ */
	long cpuinfo[CPUSTATES];
	size_t cpuinfo_size;

	cpuinfo_size = sizeof (cpuinfo);

	if (sysctlbyname("kern.cp_time", &cpuinfo, &cpuinfo_size, NULL, 0) < 0)
	{
		char errbuf[1024];
		ERROR ("cpu plugin: sysctlbyname failed: %s.",
				sstrerror (errno, errbuf, sizeof (errbuf)));
		return (-1);
	}

	cpu_stage (0, CPU_STATE_USER,      (derive_t) cpuinfo[CP_USER], now);
	cpu_stage (0, CPU_STATE_NICE,      (derive_t) cpuinfo[CP_NICE], now);
	cpu_stage (0, CPU_STATE_SYSTEM,    (derive_t) cpuinfo[CP_SYS], now);
	cpu_stage (0, CPU_STATE_IDLE,      (derive_t) cpuinfo[CP_IDLE], now);
	cpu_stage (0, CPU_STATE_INTERRUPT, (derive_t) cpuinfo[CP_INTR], now);
/* }}} #endif HAVE_SYSCTLBYNAME */

#elif defined(HAVE_LIBSTATGRAB) /* {{{ */
	sg_cpu_stats *cs;
	cs = sg_get_cpu_stats ();

	if (cs == NULL)
	{
		ERROR ("cpu plugin: sg_get_cpu_stats failed.");
		return (-1);
	}

	cpu_state (0, CPU_STATE_IDLE,   (derive_t) cs->idle);
	cpu_state (0, CPU_STATE_NICE,   (derive_t) cs->nice);
	cpu_state (0, CPU_STATE_SWAP,   (derive_t) cs->swap);
	cpu_state (0, CPU_STATE_SYSTEM, (derive_t) cs->kernel);
	cpu_state (0, CPU_STATE_USER,   (derive_t) cs->user);
	cpu_state (0, CPU_STATE_WAIT,   (derive_t) cs->iowait);
/* }}} #endif HAVE_LIBSTATGRAB */

#elif defined(HAVE_PERFSTAT) /* {{{ */
	perfstat_id_t id;
	int i, cpus;

	numcpu =  perfstat_cpu(NULL, NULL, sizeof(perfstat_cpu_t), 0);
	if(numcpu == -1)
	{
		char errbuf[1024];
		WARNING ("cpu plugin: perfstat_cpu: %s",
			sstrerror (errno, errbuf, sizeof (errbuf)));
		return (-1);
	}

	if (pnumcpu != numcpu || perfcpu == NULL)
	{
		if (perfcpu != NULL)
			free(perfcpu);
		perfcpu = malloc(numcpu * sizeof(perfstat_cpu_t));
	}
	pnumcpu = numcpu;

	id.name[0] = '\0';
	if ((cpus = perfstat_cpu(&id, perfcpu, sizeof(perfstat_cpu_t), numcpu)) < 0)
	{
		char errbuf[1024];
		WARNING ("cpu plugin: perfstat_cpu: %s",
			sstrerror (errno, errbuf, sizeof (errbuf)));
		return (-1);
	}

	for (i = 0; i < cpus; i++)
	{
		cpu_stage (i, CPU_STATE_IDLE,   (derive_t) perfcpu[i].idle, now);
		cpu_stage (i, CPU_STATE_SYSTEM, (derive_t) perfcpu[i].sys,  now);
		cpu_stage (i, CPU_STATE_USER,   (derive_t) perfcpu[i].user, now);
		cpu_stage (i, CPU_STATE_WAIT,   (derive_t) perfcpu[i].wait, now);
	}
#endif /* }}} HAVE_PERFSTAT */

	cpu_commit ();
	cpu_reset ();
	return (0);
}

void module_register (void)
{
	plugin_register_init ("cpu", init);
	plugin_register_config ("cpu", cpu_config, config_keys, config_keys_num);
	plugin_register_read ("cpu", cpu_read);
} /* void module_register */

/* vim: set sw=8 sts=8 noet fdm=marker : */<|MERGE_RESOLUTION|>--- conflicted
+++ resolved
@@ -569,22 +569,13 @@
 
 static int cpu_read (void)
 {
-<<<<<<< HEAD
 	cdtime_t now = cdtime ();
 
-#if PROCESSOR_CPU_LOAD_INFO || PROCESSOR_TEMPERATURE /* {{{ */
+#if PROCESSOR_CPU_LOAD_INFO /* {{{ */
 	int cpu;
 
 	kern_return_t status;
 
-#if PROCESSOR_CPU_LOAD_INFO
-=======
-#if PROCESSOR_CPU_LOAD_INFO
-	int cpu;
-
-	kern_return_t status;
-	
->>>>>>> 61bda3c7
 	processor_cpu_load_info_data_t cpu_info;
 	mach_msg_type_number_t         cpu_info_len;
 
@@ -610,61 +601,10 @@
 			continue;
 		}
 
-<<<<<<< HEAD
 		cpu_stage (cpu, CPU_STATE_USER,   (derive_t) cpu_info.cpu_ticks[CPU_STATE_USER],   now);
 		cpu_stage (cpu, CPU_STATE_NICE,   (derive_t) cpu_info.cpu_ticks[CPU_STATE_NICE],   now);
 		cpu_stage (cpu, CPU_STATE_SYSTEM, (derive_t) cpu_info.cpu_ticks[CPU_STATE_SYSTEM], now);
 		cpu_stage (cpu, CPU_STATE_IDLE,   (derive_t) cpu_info.cpu_ticks[CPU_STATE_IDLE],   now);
-#endif /* PROCESSOR_CPU_LOAD_INFO */
-
-#if PROCESSOR_TEMPERATURE
-		/*
-		 * Not all Apple computers do have this ability. To minimize
-		 * the messages sent to the syslog we do an exponential
-		 * stepback if `processor_info' fails. We still try ~once a day
-		 * though..
-		 */
-		if (cpu_temp_retry_counter > 0)
-		{
-			cpu_temp_retry_counter--;
-			continue;
-		}
-
-		cpu_temp_len = PROCESSOR_INFO_MAX;
-
-		status = processor_info (cpu_list[cpu],
-				PROCESSOR_TEMPERATURE,
-				&cpu_host,
-				cpu_temp, &cpu_temp_len);
-		if (status != KERN_SUCCESS)
-		{
-			ERROR ("cpu plugin: processor_info failed: %s",
-					mach_error_string (status));
-
-			cpu_temp_retry_counter = cpu_temp_retry_step;
-			cpu_temp_retry_step *= 2;
-			if (cpu_temp_retry_step > cpu_temp_retry_max)
-				cpu_temp_retry_step = cpu_temp_retry_max;
-
-			continue;
-		}
-
-		if (cpu_temp_len != 1)
-		{
-			DEBUG ("processor_info (PROCESSOR_TEMPERATURE) returned %i elements..?",
-					(int) cpu_temp_len);
-			continue;
-		}
-
-		cpu_temp_retry_counter = 0;
-		cpu_temp_retry_step    = 1;
-#endif /* PROCESSOR_TEMPERATURE */
-=======
-		submit (cpu, "user", (derive_t) cpu_info.cpu_ticks[CPU_STATE_USER]);
-		submit (cpu, "nice", (derive_t) cpu_info.cpu_ticks[CPU_STATE_NICE]);
-		submit (cpu, "system", (derive_t) cpu_info.cpu_ticks[CPU_STATE_SYSTEM]);
-		submit (cpu, "idle", (derive_t) cpu_info.cpu_ticks[CPU_STATE_IDLE]);
->>>>>>> 61bda3c7
 	}
 /* }}} #endif PROCESSOR_CPU_LOAD_INFO */
 
