--- conflicted
+++ resolved
@@ -51,8 +51,8 @@
 #define F_CONNECT		 0x01
 	uint8_t			 flags;
 	pthread_mutex_t		 lock;
-    _Bool            notifications;
-    _Bool            check_thresholds;
+	_Bool                    notifications;
+	_Bool                    check_thresholds;
 	_Bool			 store_rates;
 	_Bool			 always_append_ds;
 	char			*node;
@@ -484,22 +484,22 @@
 	event->time = CDTIME_T_TO_TIME_T (vl->time);
 	event->has_time = 1;
 
-    if (host->check_thresholds) {
-        switch (status) {
-        case STATE_OKAY:
-            event->state = strdup("ok");
-            break;
-        case STATE_ERROR:
-            event->state = strdup("critical");
-            break;
-        case STATE_WARNING:
-            event->state = strdup("warning");
-            break;
-        case STATE_MISSING:
-            event->state = strdup("unknown");
-            break;
-        }
-    }
+	if (host->check_thresholds) {
+		switch (status) {
+			case STATE_OKAY:
+				event->state = strdup("ok");
+				break;
+			case STATE_ERROR:
+				event->state = strdup("critical");
+				break;
+			case STATE_WARNING:
+				event->state = strdup("warning");
+				break;
+			case STATE_MISSING:
+				event->state = strdup("unknown");
+				break;
+		}
+	}
 
 	ttl = CDTIME_T_TO_DOUBLE (vl->interval) * host->ttl_factor;
 	event->ttl = (float) ttl;
@@ -583,16 +583,10 @@
 	return (event);
 } /* }}} Event *riemann_value_to_protobuf */
 
-<<<<<<< HEAD
 static Msg *riemann_value_list_to_protobuf (struct riemann_host const *host, /* {{{ */
 					    data_set_t const *ds,
 					    value_list_t const *vl,
 					    int *statuses)
-=======
-static Msg *riemann_value_list_to_protobuf(struct riemann_host const *host, /* {{{ */
-		data_set_t const *ds,
-		value_list_t const *vl)
->>>>>>> fd7673e5
 {
 	Msg *msg;
 	size_t i;
@@ -651,8 +645,8 @@
 	struct riemann_host	*host = ud->data;
 	Msg			*msg;
 
-    if (!host->notifications)
-        return 0;
+	if (!host->notifications)
+		return 0;
 
 	msg = riemann_notification_to_protobuf (host, n);
 	if (msg == NULL)
@@ -676,8 +670,8 @@
 	struct riemann_host	*host = ud->data;
 	Msg			*msg;
 
-    if (host->check_thresholds)
-        write_riemann_threshold_check(ds, vl, statuses);
+	if (host->check_thresholds)
+		write_riemann_threshold_check(ds, vl, statuses);
 	msg = riemann_value_list_to_protobuf (host, ds, vl, statuses);
 	if (msg == NULL)
 		return (-1);
@@ -731,8 +725,8 @@
 	host->reference_count = 1;
 	host->node = NULL;
 	host->service = NULL;
-    host->notifications = 1;
-    host->check_thresholds = 0;
+	host->notifications = 1;
+	host->check_thresholds = 0;
 	host->store_rates = 1;
 	host->always_append_ds = 0;
 	host->use_tcp = 0;
@@ -757,14 +751,14 @@
 			status = cf_util_get_string (child, &host->node);
 			if (status != 0)
 				break;
-        } else if (strcasecmp ("Notifications", child->key) == 0) {
-            status = cf_util_get_boolean(child, &host->notifications);
-            if (status != 0)
-                break;
-        } else if (strcasecmp ("CheckThresholds", child->key) == 0) {
-            status = cf_util_get_boolean(child, &host->check_thresholds);
-            if (status != 0)
-                break;
+		} else if (strcasecmp ("Notifications", child->key) == 0) {
+			status = cf_util_get_boolean(child, &host->notifications);
+			if (status != 0)
+				break;
+		} else if (strcasecmp ("CheckThresholds", child->key) == 0) {
+			status = cf_util_get_boolean(child, &host->check_thresholds);
+			if (status != 0)
+				break;
 		} else if (strcasecmp ("Port", child->key) == 0) {
 			status = cf_util_get_service (child, &host->service);
 			if (status != 0) {
@@ -934,11 +928,7 @@
 				 child->key);
 		}
 	}
-<<<<<<< HEAD
-    return 0;
-=======
 	return (0);
->>>>>>> fd7673e5
 } /* }}} int riemann_config */
 
 void module_register(void)
