--- conflicted
+++ resolved
@@ -1,8 +1,6 @@
-SUBDIRS = libconfig
 if BUILD_MODULE_PING
-SUBDIRS += libping
+SUBDIRS = libping .
 endif
-#SUBDIRS += .
 
 sbin_PROGRAMS = collectd
 
@@ -11,23 +9,17 @@
 		   utils_mount.c utils_mount.h \
 		   common.c common.h \
 		   multicast.c multicast.h \
-		   plugin.c plugin.h \
-		   configfile.c configfile.h
+		   plugin.c plugin.h
 #collectd_CFLAGS = -DPLUGINDIR='"$(pkglibdir)"'
 collectd_CPPFLAGS =
-<<<<<<< HEAD
-collectd_CPPFLAGS += -DSYSCONFDIR='"${sysconfdir}"'
-collectd_CPPFLAGS += -DPKGLOCALSTATEDIR='"${localstatedir}/${PACKAGE_NAME}"'
-=======
 collectd_CPPFLAGS += -DCONFIGFILE='"${sysconfdir}/${PACKAGE_NAME}.conf"'
 collectd_CPPFLAGS += -DPKGLOCALSTATEDIR='"${localstatedir}/lib/${PACKAGE_NAME}"'
->>>>>>> cc0d31d6
 collectd_CPPFLAGS += -DPIDFILE='"${localstatedir}/run/${PACKAGE_NAME}.pid"'
 collectd_CPPFLAGS += -DPLUGINDIR='"${pkglibdir}"'
 collectd_LDFLAGS = -export-dynamic
 collectd_CFLAGS = -Werror
-collectd_LDADD = $(LIBLTDL) libconfig/libconfig.la "-dlopen" self
-collectd_DEPENDENCIES = $(LIBLTDL) libconfig/libconfig.la
+collectd_LDADD = $(LIBLTDL) "-dlopen" self
+collectd_DEPENDENCIES = $(LIBLTDL)
 if BUILD_WITH_RRDTOOL
 collectd_LDADD += -lrrd
 endif
