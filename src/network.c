--- conflicted
+++ resolved
@@ -3444,19 +3444,7 @@
 		return (0);
 	have_init = 1;
 
-<<<<<<< HEAD
-#if HAVE_LIBGCRYPT
-	if (network_init_gcrypt () < 0)
-	{
-		ERROR ("network plugin: Failed to initialize crypto library.");
-		return (-1);
-	}
-#endif
-
 	if (network_config_stats)
-=======
-	if (network_config_stats != 0)
->>>>>>> c2349cf6
 		plugin_register_read ("network", network_stats_read);
 
 	plugin_register_shutdown ("network", network_shutdown);
