--- conflicted
+++ resolved
@@ -7630,15 +7630,10 @@
 Values are submitted to I<Sorted Sets>, using the metric name as the key, and
 the timestamp as the score. Retrieving a date range can then be done using the
 C<ZRANGEBYSCORE> I<Redis> command. Additionally, all the identifiers of these
-<<<<<<< HEAD
 I<Sorted Sets> are kept in a I<Set> called C<collectd/values> (or
 C<${prefix}/values> if the B<Prefix> option was specified) and can be retrieved
 using the C<SMEMBERS> I<Redis> command. You can specify the database to use 
 with the B<Database> parameter (default is C<0>). See
-=======
-I<Sorted Sets> are kept in a I<Set> called C<collectd/values> and can be
-retrieved using the C<SMEMBERS> I<Redis> command. See
->>>>>>> 4632d38c
 L<http://redis.io/commands#sorted_set> and L<http://redis.io/commands#set> for
 details.
 
