dnl Process this file with autoconf to produce a configure script.
AC_INIT([collectd],[m4_esyscmd(./version-gen.sh)])
AC_CONFIG_SRCDIR(src/)
AC_CONFIG_HEADERS(src/config.h)
AC_CONFIG_AUX_DIR([libltdl/config])

m4_ifdef([LT_PACKAGE_VERSION],
	# libtool >= 2.2
	[
	 LT_CONFIG_LTDL_DIR([libltdl])
	 LT_INIT([dlopen])
	 LTDL_INIT([convenience])
	 AC_DEFINE(LIBTOOL_VERSION, 2, [Define to used libtool version.])
	]
,
	# libtool <= 1.5
	[
	 AC_LIBLTDL_CONVENIENCE
	 AC_SUBST(LTDLINCL)
	 AC_SUBST(LIBLTDL)
	 AC_LIBTOOL_DLOPEN
	 AC_CONFIG_SUBDIRS(libltdl)
	 AC_DEFINE(LIBTOOL_VERSION, 1, [Define to used libtool version.])
	]
)

AM_INIT_AUTOMAKE([tar-pax dist-bzip2 foreign])
m4_ifdef([AM_SILENT_RULES], [AM_SILENT_RULES([yes])])
AC_LANG(C)

AC_PREFIX_DEFAULT("/opt/collectd")

AC_SYS_LARGEFILE

#
# Checks for programs.
#
AC_PROG_CC
AC_PROG_CPP
AC_PROG_INSTALL
AC_PROG_LN_S
AC_PROG_MAKE_SET
AM_PROG_CC_C_O
AM_CONDITIONAL(COMPILER_IS_GCC, test "x$GCC" = "xyes")

AC_DISABLE_STATIC
AC_PROG_LIBTOOL
AC_PROG_LEX
AC_PROG_YACC
PKG_PROG_PKG_CONFIG

AC_CHECK_PROG([have_protoc_c], [protoc-c], [yes], [no])
AC_CHECK_HEADERS([google/protobuf-c/protobuf-c.h],
                 [have_protobuf_c_h="yes"],
                 [have_protobuf_c_h="no"])
if test "x$have_protoc_c" = "xyes" && test "x$have_protobuf_c_h" != "xyes"
then
	have_protoc_c="no (unable to find <google/protobuf-c/protobuf-c.h>)"
fi
AM_CONDITIONAL(HAVE_PROTOC_C, test "x$have_protoc_c" = "xyes")

AC_MSG_CHECKING([for kernel type ($host_os)])
case $host_os in
	*linux*)
	AC_DEFINE([KERNEL_LINUX], 1, [True if program is to be compiled for a Linux kernel])
	ac_system="Linux"
	;;
	*solaris*)
	AC_DEFINE([KERNEL_SOLARIS], 1, [True if program is to be compiled for a Solaris kernel])
	ac_system="Solaris"
	;;
	*darwin*)
	AC_DEFINE([KERNEL_DARWIN], 1, [True if program is to be compiled for a Darwin kernel])
	ac_system="Darwin"
	;;
	*openbsd*)
	AC_DEFINE([KERNEL_OPENBSD], 1, [True if program is to be compiled for an OpenBSD kernel])
	ac_system="OpenBSD"
	;;
	*aix*)
	AC_DEFINE([KERNEL_AIX], 1, [True if program is to be compiled for a AIX kernel])
	ac_system="AIX"
	;;
	*freebsd*)
	AC_DEFINE([KERNEL_FREEBSD], 1, [True if program is to be compiled for a FreeBSD kernel])
	ac_system="FreeBSD"
	;;
	*)
	ac_system="unknown"
esac
AC_MSG_RESULT([$ac_system])

AM_CONDITIONAL([BUILD_LINUX],[test "x$x$ac_system" = "xLinux"])
AM_CONDITIONAL([BUILD_SOLARIS],[test "x$x$ac_system" = "xSolaris"])
AM_CONDITIONAL([BUILD_DARWIN],[test "x$x$ac_system" = "xDarwin"])
AM_CONDITIONAL([BUILD_OPENBSD],[test "x$x$ac_system" = "xOpenBSD"])
AM_CONDITIONAL([BUILD_AIX],[test "x$x$ac_system" = "xAIX"])
AM_CONDITIONAL([BUILD_FREEBSD],[test "x$x$ac_system" = "xFreeBSD"])

if test "x$ac_system" = "xLinux"
then
	AC_ARG_VAR([KERNEL_DIR], [path to Linux kernel sources])
	if test -z "$KERNEL_DIR"
	then
		KERNEL_DIR="/lib/modules/`uname -r`/source"
	fi

	KERNEL_CFLAGS="-I$KERNEL_DIR/include"
	AC_SUBST(KERNEL_CFLAGS)
fi

if test "x$ac_system" = "xSolaris"
then
	AC_DEFINE(_POSIX_PTHREAD_SEMANTICS, 1, [Define to enforce POSIX thread semantics under Solaris.])
	AC_DEFINE(_REENTRANT,               1, [Define to enable reentrancy interfaces.])
fi
if test "x$ac_system" = "xAIX"
then
	AC_DEFINE(_THREAD_SAFE_ERRNO, 1, [Define to use the thread-safe version of errno under AIX.])
fi

# Where to install .pc files.
pkgconfigdir="${libdir}/pkgconfig"
AC_SUBST(pkgconfigdir)

# Check for standards compliance mode
AC_ARG_ENABLE(standards,
	      AS_HELP_STRING([--enable-standards], [Enable standards compliance mode]),
	      [enable_standards="$enableval"],
	      [enable_standards="no"])
if test "x$enable_standards" = "xyes"
then
	AC_DEFINE(_ISOC99_SOURCE,        1, [Define to enforce ISO C99 compliance.])
	AC_DEFINE(_POSIX_C_SOURCE, 200809L, [Define to enforce POSIX.1-2008 compliance.])
	AC_DEFINE(_XOPEN_SOURCE,       700, [Define to enforce X/Open 7 (XSI) compliance.])
	AC_DEFINE(_REENTRANT,            1, [Define to enable reentrancy interfaces.])
	if test "x$GCC" = "xyes"
	then
		CFLAGS="$CFLAGS -std=c99"
	fi
fi
AM_CONDITIONAL(BUILD_FEATURE_STANDARDS, test "x$enable_standards" = "xyes")

#
# Checks for header files.
#
AC_HEADER_STDC
AC_HEADER_SYS_WAIT
AC_HEADER_DIRENT
AC_HEADER_STDBOOL

AC_CHECK_HEADERS(stdio.h errno.h math.h stdarg.h syslog.h fcntl.h signal.h assert.h sys/types.h sys/socket.h sys/select.h poll.h netdb.h arpa/inet.h sys/resource.h sys/param.h kstat.h regex.h sys/ioctl.h endian.h sys/isa_defs.h fnmatch.h libgen.h)

# For ping library
AC_CHECK_HEADERS(netinet/in_systm.h, [], [],
[#if HAVE_STDINT_H
# include <stdint.h>
#endif
#if HAVE_SYS_TYPES_H
# include <sys/types.h>
#endif
])
AC_CHECK_HEADERS(netinet/in.h, [], [],
[#if HAVE_STDINT_H
# include <stdint.h>
#endif
#if HAVE_SYS_TYPES_H
# include <sys/types.h>
#endif
#if HAVE_NETINET_IN_SYSTM_H
# include <netinet/in_systm.h>
#endif
])
AC_CHECK_HEADERS(netinet/ip.h, [], [],
[#if HAVE_STDINT_H
# include <stdint.h>
#endif
#if HAVE_SYS_TYPES_H
# include <sys/types.h>
#endif
#if HAVE_NETINET_IN_SYSTM_H
# include <netinet/in_systm.h>
#endif
#if HAVE_NETINET_IN_H
# include <netinet/in.h>
#endif
])
AC_CHECK_HEADERS(netinet/ip_icmp.h, [], [],
[#if HAVE_STDINT_H
# include <stdint.h>
#endif
#if HAVE_SYS_TYPES_H
# include <sys/types.h>
#endif
#if HAVE_NETINET_IN_SYSTM_H
# include <netinet/in_systm.h>
#endif
#if HAVE_NETINET_IN_H
# include <netinet/in.h>
#endif
#if HAVE_NETINET_IP_H
# include <netinet/ip.h>
#endif
])
AC_CHECK_HEADERS(netinet/ip_var.h, [], [],
[#if HAVE_STDINT_H
# include <stdint.h>
#endif
#if HAVE_SYS_TYPES_H
# include <sys/types.h>
#endif
#if HAVE_NETINET_IN_SYSTM_H
# include <netinet/in_systm.h>
#endif
#if HAVE_NETINET_IN_H
# include <netinet/in.h>
#endif
#if HAVE_NETINET_IP_H
# include <netinet/ip.h>
#endif
])
AC_CHECK_HEADERS(netinet/ip6.h, [], [],
[#if HAVE_STDINT_H
# include <stdint.h>
#endif
#if HAVE_SYS_TYPES_H
# include <sys/types.h>
#endif
#if HAVE_NETINET_IN_SYSTM_H
# include <netinet/in_systm.h>
#endif
#if HAVE_NETINET_IN_H
# include <netinet/in.h>
#endif
])
AC_CHECK_HEADERS(netinet/icmp6.h, [], [],
[#if HAVE_STDINT_H
# include <stdint.h>
#endif
#if HAVE_SYS_TYPES_H
# include <sys/types.h>
#endif
#if HAVE_NETINET_IN_SYSTM_H
# include <netinet/in_systm.h>
#endif
#if HAVE_NETINET_IN_H
# include <netinet/in.h>
#endif
#if HAVE_NETINET_IP6_H
# include <netinet/ip6.h>
#endif
])
AC_CHECK_HEADERS(netinet/tcp.h, [], [],
[#if HAVE_STDINT_H
# include <stdint.h>
#endif
#if HAVE_SYS_TYPES_H
# include <sys/types.h>
#endif
#if HAVE_NETINET_IN_SYSTM_H
# include <netinet/in_systm.h>
#endif
#if HAVE_NETINET_IN_H
# include <netinet/in.h>
#endif
#if HAVE_NETINET_IP_H
# include <netinet/ip.h>
#endif
])
AC_CHECK_HEADERS(netinet/udp.h, [], [],
[#if HAVE_STDINT_H
# include <stdint.h>
#endif
#if HAVE_SYS_TYPES_H
# include <sys/types.h>
#endif
#if HAVE_NETINET_IN_SYSTM_H
# include <netinet/in_systm.h>
#endif
#if HAVE_NETINET_IN_H
# include <netinet/in.h>
#endif
#if HAVE_NETINET_IP_H
# include <netinet/ip.h>
#endif
])

# For cpu modules
AC_CHECK_HEADERS(sys/dkstat.h)
if test "x$ac_system" = "xDarwin"
then
	AC_CHECK_HEADERS(mach/mach_init.h mach/host_priv.h mach/mach_error.h mach/mach_host.h mach/mach_port.h mach/mach_types.h mach/message.h mach/processor_set.h mach/processor.h mach/processor_info.h mach/task.h mach/thread_act.h mach/vm_region.h mach/vm_map.h mach/vm_prot.h mach/vm_statistics.h mach/kern_return.h)
	AC_CHECK_HEADERS(CoreFoundation/CoreFoundation.h IOKit/IOKitLib.h IOKit/IOTypes.h IOKit/ps/IOPSKeys.h IOKit/IOBSD.h IOKit/storage/IOBlockStorageDriver.h)
	# For the battery plugin
	AC_CHECK_HEADERS(IOKit/ps/IOPowerSources.h, [], [],
[
#if HAVE_IOKIT_IOKITLIB_H
#  include <IOKit/IOKitLib.h>
#endif
#if HAVE_IOKIT_IOTYPES_H
#  include <IOKit/IOTypes.h>
#endif
])

fi

AC_CHECK_HEADERS(sys/sysctl.h, [], [],
[
#if HAVE_SYS_TYPES_H
#  include <sys/types.h>
#endif
#if HAVE_SYS_PARAM_H
# include <sys/param.h>
#endif
])

AC_MSG_CHECKING([for sysctl kern.cp_times])
if test -x /sbin/sysctl
then
	/sbin/sysctl kern.cp_times 2>/dev/null
	if test $? -eq 0
	then
		AC_MSG_RESULT([yes])
		AC_DEFINE(HAVE_SYSCTL_KERN_CP_TIMES, 1,
		[Define if sysctl supports kern.cp_times])
	else
		AC_MSG_RESULT([no])
	fi
else
	AC_MSG_RESULT([no])
fi

# For hddtemp module
AC_CHECK_HEADERS(linux/major.h)

# For md module (Linux only)
if test "x$ac_system" = "xLinux"
then
	AC_CHECK_HEADERS(linux/raid/md_u.h,
			 [have_linux_raid_md_u_h="yes"],
			 [have_linux_raid_md_u_h="no"],
[
#include <sys/ioctl.h>
#include <linux/major.h>
#include <linux/types.h>
])
else
	have_linux_raid_md_u_h="no"
fi

# For the swap module
have_linux_wireless_h="no"
if test "x$ac_system" = "xLinux"
then
  AC_CHECK_HEADERS(linux/wireless.h,
		   [have_linux_wireless_h="yes"],
		   [have_linux_wireless_h="no"],
[
#include <dirent.h>
#include <sys/ioctl.h>
#include <sys/socket.h>
])
fi

# For the swap module
have_sys_swap_h="yes"
AC_CHECK_HEADERS(sys/swap.h vm/anon.h, [], [have_sys_swap_h="no"],
[
#undef _FILE_OFFSET_BITS
#undef _LARGEFILE64_SOURCE
#if HAVE_SYS_TYPES_H
#  include <sys/types.h>
#endif
#if HAVE_SYS_PARAM_H
# include <sys/param.h>
#endif
])

if test "x$have_sys_swap_h$ac_system" = "xnoSolaris"
then
	hint_64=""
	if test "x$GCC" = "xyes"
	then
		hint_64="CFLAGS='-m64'"
	else
		hint_64="CFLAGS='-xarch=v9'"
	fi
	AC_MSG_NOTICE([Solaris detected and sys/swap.h not usable. Try building a 64-bit binary ($hint_64 ./configure).])
fi

# For load module
# For the processes plugin
# For users module
AC_CHECK_HEADERS(sys/loadavg.h linux/config.h utmp.h utmpx.h)

# For interface plugin
AC_CHECK_HEADERS(ifaddrs.h)
AC_CHECK_HEADERS(net/if.h, [], [],
[
#if HAVE_SYS_TYPES_H
#  include <sys/types.h>
#endif
#if HAVE_SYS_SOCKET_H
#  include <sys/socket.h>
#endif
])
AC_CHECK_HEADERS(linux/if.h, [], [],
[
#if HAVE_SYS_TYPES_H
#  include <sys/types.h>
#endif
#if HAVE_SYS_SOCKET_H
#  include <sys/socket.h>
#endif
])
AC_CHECK_HEADERS(linux/inet_diag.h, [], [],
[
#if HAVE_SYS_TYPES_H
#  include <sys/types.h>
#endif
#if HAVE_SYS_SOCKET_H
#  include <sys/socket.h>
#endif
#if HAVE_LINUX_INET_DIAG_H
# include <linux/inet_diag.h>
#endif
])
AC_CHECK_HEADERS(linux/netdevice.h, [], [],
[
#if HAVE_SYS_TYPES_H
#  include <sys/types.h>
#endif
#if HAVE_SYS_SOCKET_H
#  include <sys/socket.h>
#endif
#if HAVE_LINUX_IF_H
# include <linux/if.h>
#endif
])

# For ethstat module
AC_CHECK_HEADERS(linux/sockios.h,
    [have_linux_sockios_h="yes"],
    [have_linux_sockios_h="no"],
    [
#if HAVE_SYS_IOCTL_H
# include <sys/ioctl.h>
#endif
#if HAVE_NET_IF_H
# include <net/if.h>
#endif
    ])
AC_CHECK_HEADERS(linux/ethtool.h,
    [have_linux_ethtool_h="yes"],
    [have_linux_ethtool_h="no"],
    [
#if HAVE_SYS_IOCTL_H
# include <sys/ioctl.h>
#endif
#if HAVE_NET_IF_H
# include <net/if.h>
#endif
#if HAVE_LINUX_SOCKIOS_H
# include <linux/sockios.h>
#endif
    ])

# For ipvs module
have_linux_ip_vs_h="no"
have_net_ip_vs_h="no"
have_ip_vs_h="no"
ip_vs_h_needs_kernel_cflags="no"
if test "x$ac_system" = "xLinux"
then
	AC_CHECK_HEADERS(linux/ip_vs.h, [have_linux_ip_vs_h="yes"])
	AC_CHECK_HEADERS(net/ip_vs.h, [have_net_ip_vs_h="yes"])
	AC_CHECK_HEADERS(ip_vs.h, [have_ip_vs_h="yes"])

	if test "x$have_linux_ip_vs_h$have_net_ip_vs_h$have_ip_vs_h" = "xnonono" && test -d "$KERNEL_DIR"
	then
		SAVE_CFLAGS="$CFLAGS"
		CFLAGS="$CFLAGS $KERNEL_CFLAGS"

		AC_MSG_NOTICE([Did not find ip_vs.h. Trying again using headers from $KERNEL_DIR.])

		AC_CHECK_HEADERS(linux/ip_vs.h, [have_linux_ip_vs_h="yes"])
		AC_CHECK_HEADERS(net/ip_vs.h, [have_net_ip_vs_h="yes"])
		AC_CHECK_HEADERS(ip_vs.h, [have_ip_vs_h="yes"])

		if test "x$have_linux_ip_vs_h" = "xyes" || test "x$have_net_ip_vs_h" = "xyes" || test "x$have_ip_vs_h" = "xyes"
		then
			ip_vs_h_needs_kernel_cflags="yes"
		fi

		CFLAGS="$SAVE_CFLAGS"
	fi
fi
AM_CONDITIONAL(IP_VS_H_NEEDS_KERNEL_CFLAGS, test "x$ip_vs_h_needs_kernel_cflags" = "xyes")

# For quota module
AC_CHECK_HEADERS(sys/ucred.h, [], [],
[
#if HAVE_SYS_TYPES_H
#  include <sys/types.h>
#endif
#if HAVE_SYS_PARAM_H
# include <sys/param.h>
#endif
])

# For mount interface
AC_CHECK_HEADERS(sys/mount.h, [], [],
[
#if HAVE_SYS_TYPES_H
#  include <sys/types.h>
#endif
#if HAVE_SYS_PARAM_H
# include <sys/param.h>
#endif
])

# For the email plugin
AC_CHECK_HEADERS(linux/un.h, [], [],
[
#if HAVE_SYS_SOCKET_H
#	include <sys/socket.h>
#endif
])

AC_CHECK_HEADERS(pwd.h grp.h sys/un.h ctype.h limits.h xfs/xqm.h fs_info.h fshelp.h paths.h mntent.h mnttab.h sys/fstyp.h sys/fs_types.h sys/mntent.h sys/mnttab.h sys/statfs.h sys/statvfs.h sys/vfs.h sys/vfstab.h sys/vmmeter.h kvm.h wordexp.h locale.h)

# For the dns plugin
AC_CHECK_HEADERS(arpa/nameser.h)
AC_CHECK_HEADERS(arpa/nameser_compat.h, [], [],
[
#if HAVE_ARPA_NAMESER_H
# include <arpa/nameser.h>
#endif
])

AC_CHECK_HEADERS(net/if_arp.h, [], [],
[#if HAVE_SYS_SOCKET_H
# include <sys/socket.h>
#endif
])
AC_CHECK_HEADERS(net/ppp_defs.h)
AC_CHECK_HEADERS(net/if_ppp.h, [], [],
[#if HAVE_NET_PPP_DEFS_H
# include <net/ppp_defs.h>
#endif
])
AC_CHECK_HEADERS(netinet/if_ether.h, [], [],
[#if HAVE_STDINT_H
# include <stdint.h>
#endif
#if HAVE_SYS_TYPES_H
# include <sys/types.h>
#endif
#if HAVE_SYS_SOCKET_H
# include <sys/socket.h>
#endif
#if HAVE_NET_IF_H
# include <net/if.h>
#endif
#if HAVE_NETINET_IN_H
# include <netinet/in.h>
#endif
])

AC_CHECK_HEADERS(netinet/ip_compat.h)

have_net_pfvar_h="no"
AC_CHECK_HEADERS(net/pfvar.h,
               [have_net_pfvar_h="yes"],
               [have_net_pfvar_h="no"],
[
#if HAVE_SYS_IOCTL_H
# include <sys/ioctl.h>
#endif
#if HAVE_SYS_SOCKET_H
# include <sys/socket.h>
#endif
#if HAVE_NET_IF_H
# include <net/if.h>
#endif
])

# For the multimeter plugin
have_termios_h="no"
AC_CHECK_HEADERS(termios.h, [have_termios_h="yes"])

#
# Checks for typedefs, structures, and compiler characteristics.
#
AC_C_CONST
AC_TYPE_PID_T
AC_TYPE_SIZE_T
AC_TYPE_UID_T
AC_HEADER_TIME

#
# Checks for library functions.
#
AC_PROG_GCC_TRADITIONAL
AC_CHECK_FUNCS(gettimeofday select strdup strtol getaddrinfo getnameinfo strchr memcpy strstr strcmp strncmp strncpy strlen strncasecmp strcasecmp openlog closelog sysconf setenv if_indextoname setlocale)

AC_FUNC_STRERROR_R

SAVE_CFLAGS="$CFLAGS"
# Emulate behavior of src/Makefile.am
if test "x$GCC" = "xyes"
then
	CFLAGS="$CFLAGS -Wall -Werror"
fi

AC_CACHE_CHECK([for strtok_r],
  [c_cv_have_strtok_r_default],
  AC_LINK_IFELSE(
    [AC_LANG_PROGRAM(
[[[
#include <stdlib.h>
#include <stdio.h>
#include <string.h>
]]],
[[[
      char buffer[] = "foo,bar,baz";
      char *token;
      char *dummy;
      char *saveptr;

      dummy = buffer;
      saveptr = NULL;
      while ((token = strtok_r (dummy, ",", &saveptr)) != NULL)
      {
        dummy = NULL;
        printf ("token = %s;\n", token);
      }
]]]
    )],
    [c_cv_have_strtok_r_default="yes"],
    [c_cv_have_strtok_r_default="no"]
  )
)

if test "x$c_cv_have_strtok_r_default" = "xno"
then
  CFLAGS="$CFLAGS -D_REENTRANT=1"

  AC_CACHE_CHECK([if strtok_r needs _REENTRANT],
    [c_cv_have_strtok_r_reentrant],
    AC_LINK_IFELSE(
      [AC_LANG_PROGRAM(
[[[
#include <stdlib.h>
#include <stdio.h>
#include <string.h>
]]],
[[[
        char buffer[] = "foo,bar,baz";
        char *token;
        char *dummy;
        char *saveptr;

        dummy = buffer;
        saveptr = NULL;
        while ((token = strtok_r (dummy, ",", &saveptr)) != NULL)
        {
          dummy = NULL;
          printf ("token = %s;\n", token);
        }
]]]
      )],
      [c_cv_have_strtok_r_reentrant="yes"],
      [AC_MSG_FAILURE([strtok_r isn't available. Please file a bugreport!])]
    )
  )
fi

CFLAGS="$SAVE_CFLAGS"
if test "x$c_cv_have_strtok_r_reentrant" = "xyes"
then
	CFLAGS="$CFLAGS -D_REENTRANT=1"
fi

AC_CHECK_FUNCS(getpwnam_r getgrnam_r setgroups regcomp regerror regexec regfree)

socket_needs_socket="no"
AC_CHECK_FUNCS(socket, [], AC_CHECK_LIB(socket, socket, [socket_needs_socket="yes"], AC_MSG_ERROR(cannot find socket)))
AM_CONDITIONAL(BUILD_WITH_LIBSOCKET, test "x$socket_needs_socket" = "xyes")

clock_gettime_needs_rt="no"
clock_gettime_needs_posix4="no"
have_clock_gettime="no"
AC_CHECK_FUNCS(clock_gettime, [have_clock_gettime="yes"])
if test "x$have_clock_gettime" = "xno"
then
	AC_CHECK_LIB(rt, clock_gettime, [clock_gettime_needs_rt="yes"
					 have_clock_gettime="yes"])
fi
if test "x$have_clock_gettime" = "xno"
then
	AC_CHECK_LIB(posix4, clock_gettime, [clock_gettime_needs_posix4="yes"
					     have_clock_gettime="yes"])
fi
if test "x$have_clock_gettime" = "xyes"
then
	AC_DEFINE(HAVE_CLOCK_GETTIME, 1, [Define if the clock_gettime(2) function is available.])
else
	AC_MSG_WARN(cannot find clock_gettime)
fi

nanosleep_needs_rt="no"
nanosleep_needs_posix4="no"
AC_CHECK_FUNCS(nanosleep,
    [],
    AC_CHECK_LIB(rt, nanosleep,
        [nanosleep_needs_rt="yes"],
        AC_CHECK_LIB(posix4, nanosleep,
            [nanosleep_needs_posix4="yes"],
            AC_MSG_ERROR(cannot find nanosleep))))

AM_CONDITIONAL(BUILD_WITH_LIBRT, test "x$clock_gettime_needs_rt" = "xyes" || test "x$nanosleep_needs_rt" = "xyes")
AM_CONDITIONAL(BUILD_WITH_LIBPOSIX4, test "x$clock_gettime_needs_posix4" = "xyes" || test "x$nanosleep_needs_posix4" = "xyes")

AC_CHECK_FUNCS(sysctl, [have_sysctl="yes"], [have_sysctl="no"])
AC_CHECK_FUNCS(sysctlbyname, [have_sysctlbyname="yes"], [have_sysctlbyname="no"])
AC_CHECK_FUNCS(host_statistics, [have_host_statistics="yes"], [have_host_statistics="no"])
AC_CHECK_FUNCS(processor_info, [have_processor_info="yes"], [have_processor_info="no"])
AC_CHECK_FUNCS(thread_info, [have_thread_info="yes"], [have_thread_info="no"])
AC_CHECK_FUNCS(statfs, [have_statfs="yes"], [have_statfs="no"])
AC_CHECK_FUNCS(statvfs, [have_statvfs="yes"], [have_statvfs="no"])
AC_CHECK_FUNCS(getifaddrs, [have_getifaddrs="yes"], [have_getifaddrs="no"])
AC_CHECK_FUNCS(getloadavg, [have_getloadavg="yes"], [have_getloadavg="no"])
AC_CHECK_FUNCS(syslog, [have_syslog="yes"], [have_syslog="no"])
AC_CHECK_FUNCS(getutent, [have_getutent="yes"], [have_getutent="no"])
AC_CHECK_FUNCS(getutxent, [have_getutxent="yes"], [have_getutxent="no"])

# Check for strptime {{{
if test "x$GCC" = "xyes"
then
	SAVE_CFLAGS="$CFLAGS"
	CFLAGS="$CFLAGS -Wall -Wextra -Werror"
fi

AC_CHECK_FUNCS(strptime, [have_strptime="yes"], [have_strptime="no"])
if test "x$have_strptime" = "xyes"
then
	AC_CACHE_CHECK([whether strptime is exported by default],
		       [c_cv_have_strptime_default],
		       AC_COMPILE_IFELSE([AC_LANG_PROGRAM(
[[[
#include <time.h>
]]],
[[[
 struct tm stm;
 (void) strptime ("2010-12-30%13:42:42", "%Y-%m-%dT%T", &stm);
]]]
		       )],
		       [c_cv_have_strptime_default="yes"],
		       [c_cv_have_strptime_default="no"]))
fi
if test "x$have_strptime" = "xyes" && test "x$c_cv_have_strptime_default" = "xno"
then
	AC_CACHE_CHECK([whether strptime needs standards mode],
		       [c_cv_have_strptime_standards],
		       AC_COMPILE_IFELSE([AC_LANG_PROGRAM(
[[[
#ifndef _ISOC99_SOURCE
# define _ISOC99_SOURCE 1
#endif
#ifndef _POSIX_C_SOURCE
# define _POSIX_C_SOURCE 200112L
#endif
#ifndef _XOPEN_SOURCE
# define _XOPEN_SOURCE 500
#endif
#include <time.h>
]]],
[[[
 struct tm stm;
 (void) strptime ("2010-12-30%13:42:42", "%Y-%m-%dT%T", &stm);
]]]
		       )],
		       [c_cv_have_strptime_standards="yes"],
		       [c_cv_have_strptime_standards="no"]))

	if test "x$c_cv_have_strptime_standards" = "xyes"
	then
		AC_DEFINE([STRPTIME_NEEDS_STANDARDS], 1, [Set to true if strptime is only exported in X/Open mode (GNU libc).])
	else
		have_strptime="no"
	fi
fi

if test "x$GCC" = "xyes"
then
	CFLAGS="$SAVE_CFLAGS"
fi
# }}} Check for strptime

AC_CHECK_FUNCS(swapctl, [have_swapctl="yes"], [have_swapctl="no"])
if test "x$have_swapctl" = "xyes"; then
        AC_CACHE_CHECK([whether swapctl takes two arguments],
                [c_cv_have_swapctl_two_args],
                AC_COMPILE_IFELSE([AC_LANG_PROGRAM(
[[[
#if HAVE_SYS_SWAP_H && !defined(_LP64) && _FILE_OFFSET_BITS == 64
#  undef _FILE_OFFSET_BITS
#  undef _LARGEFILE64_SOURCE
#endif
#include <sys/stat.h>
#include <sys/param.h>
#include <sys/swap.h>
#include <unistd.h>
]]],
[[[
int num = swapctl(0, NULL);
]]]
                        )],
                        [c_cv_have_swapctl_two_args="yes"],
                        [c_cv_have_swapctl_two_args="no"]
                )
        )
        AC_CACHE_CHECK([whether swapctl takes three arguments],
                [c_cv_have_swapctl_three_args],
                AC_COMPILE_IFELSE(
                        [AC_LANG_PROGRAM(
[[[
#if HAVE_SYS_SWAP_H && !defined(_LP64) && _FILE_OFFSET_BITS == 64
#  undef _FILE_OFFSET_BITS
#  undef _LARGEFILE64_SOURCE
#endif
#include <sys/stat.h>
#include <sys/param.h>
#include <sys/swap.h>
#include <unistd.h>
]]],
[[[
int num = swapctl(0, NULL, 0);
]]]
                        )],
                        [c_cv_have_swapctl_three_args="yes"],
                        [c_cv_have_swapctl_three_args="no"]
                )
        )
fi
# Check for different versions of `swapctl' here..
if test "x$have_swapctl" = "xyes"; then
        if test "x$c_cv_have_swapctl_two_args" = "xyes"; then
                AC_DEFINE(HAVE_SWAPCTL_TWO_ARGS, 1,
                          [Define if the function swapctl exists and takes two arguments.])
        fi
        if test "x$c_cv_have_swapctl_three_args" = "xyes"; then
                AC_DEFINE(HAVE_SWAPCTL_THREE_ARGS, 1,
                          [Define if the function swapctl exists and takes three arguments.])
        fi
fi

# Check for NAN
AC_ARG_WITH(nan-emulation, [AS_HELP_STRING([--with-nan-emulation], [use emulated NAN. For crosscompiling only.])],
[
 if test "x$withval" = "xno"; then
	 nan_type="none"
 else if test "x$withval" = "xyes"; then
	 nan_type="zero"
 else
	 nan_type="$withval"
 fi; fi
],
[nan_type="none"])
if test "x$nan_type" = "xnone"; then
  AC_CACHE_CHECK([whether NAN is defined by default],
    [c_cv_have_nan_default],
    AC_COMPILE_IFELSE([AC_LANG_PROGRAM(
[[[
#include <stdlib.h>
#include <math.h>
static double foo = NAN;
]]],
[[[
       if (isnan (foo))
        return 0;
       else
	return 1;
]]]
      )],
      [c_cv_have_nan_default="yes"],
      [c_cv_have_nan_default="no"]
    )
  )
  if test "x$c_cv_have_nan_default" = "xyes"
  then
    nan_type="default"
  fi
fi
if test "x$nan_type" = "xnone"; then
  AC_CACHE_CHECK([whether NAN is defined by __USE_ISOC99],
    [c_cv_have_nan_isoc],
    AC_COMPILE_IFELSE([AC_LANG_PROGRAM(
[[[
#include <stdlib.h>
#define __USE_ISOC99 1
#include <math.h>
static double foo = NAN;
]]],
[[[
       if (isnan (foo))
        return 0;
       else
	return 1;
]]]
      )],
      [c_cv_have_nan_isoc="yes"],
      [c_cv_have_nan_isoc="no"]
    )
  )
  if test "x$c_cv_have_nan_isoc" = "xyes"
  then
    nan_type="isoc99"
  fi
fi
if test "x$nan_type" = "xnone"; then
  SAVE_LDFLAGS=$LDFLAGS
  LDFLAGS="$LDFLAGS -lm"
  AC_CACHE_CHECK([whether NAN can be defined by 0/0],
    [c_cv_have_nan_zero],
    AC_RUN_IFELSE([AC_LANG_PROGRAM(
[[[
#include <stdlib.h>
#include <math.h>
#ifdef NAN
# undef NAN
#endif
#define NAN (0.0 / 0.0)
#ifndef isnan
# define isnan(f) ((f) != (f))
#endif
static double foo = NAN;
]]],
[[[
       if (isnan (foo))
        return 0;
       else
	return 1;
]]]
      )],
      [c_cv_have_nan_zero="yes"],
      [c_cv_have_nan_zero="no"]
    )
  )
  LDFLAGS=$SAVE_LDFLAGS
  if test "x$c_cv_have_nan_zero" = "xyes"
  then
    nan_type="zero"
  fi
fi

if test "x$nan_type" = "xdefault"; then
  AC_DEFINE(NAN_STATIC_DEFAULT, 1,
    [Define if NAN is defined by default and can initialize static variables.])
else if test "x$nan_type" = "xisoc99"; then
  AC_DEFINE(NAN_STATIC_ISOC, 1,
    [Define if NAN is defined by __USE_ISOC99 and can initialize static variables.])
else if test "x$nan_type" = "xzero"; then
  AC_DEFINE(NAN_ZERO_ZERO, 1,
    [Define if NAN can be defined as (0.0 / 0.0)])
else
  AC_MSG_ERROR([Didn't find out how to statically initialize variables to NAN. Sorry.])
fi; fi; fi

AC_ARG_WITH(fp-layout, [AS_HELP_STRING([--with-fp-layout], [set the memory layout of doubles. For crosscompiling only.])],
[
 if test "x$withval" = "xnothing"; then
 	fp_layout_type="nothing"
 else if test "x$withval" = "xendianflip"; then
 	fp_layout_type="endianflip"
 else if test "x$withval" = "xintswap"; then
 	fp_layout_type="intswap"
 else
 	AC_MSG_ERROR([Invalid argument for --with-fp-layout. Valid arguments are: nothing, endianflip, intswap]);
fi; fi; fi
],
[fp_layout_type="unknown"])

if test "x$fp_layout_type" = "xunknown"; then
  AC_CACHE_CHECK([if doubles are stored in x86 representation],
    [c_cv_fp_layout_need_nothing],
    AC_RUN_IFELSE([AC_LANG_PROGRAM(
[[[
#include <stdlib.h>
#include <stdio.h>
#include <string.h>
#if HAVE_STDINT_H
# include <stdint.h>
#endif
#if HAVE_INTTYPES_H
# include <inttypes.h>
#endif
#if HAVE_STDBOOL_H
# include <stdbool.h>
#endif
]]],
[[[
	uint64_t i0;
	uint64_t i1;
	uint8_t c[8];
	double d;

	d = 8.642135e130;
	memcpy ((void *) &i0, (void *) &d, 8);

	i1 = i0;
	memcpy ((void *) c, (void *) &i1, 8);

	if ((c[0] == 0x2f) && (c[1] == 0x25)
			&& (c[2] == 0xc0) && (c[3] == 0xc7)
			&& (c[4] == 0x43) && (c[5] == 0x2b)
			&& (c[6] == 0x1f) && (c[7] == 0x5b))
		return (0);
	else
		return (1);
]]]
      )],
      [c_cv_fp_layout_need_nothing="yes"],
      [c_cv_fp_layout_need_nothing="no"]
    )
  )
  if test "x$c_cv_fp_layout_need_nothing" = "xyes"; then
    fp_layout_type="nothing"
  fi
fi
if test "x$fp_layout_type" = "xunknown"; then
  AC_CACHE_CHECK([if endianflip converts to x86 representation],
    [c_cv_fp_layout_need_endianflip],
    AC_RUN_IFELSE([AC_LANG_PROGRAM(
[[[
#include <stdlib.h>
#include <stdio.h>
#include <string.h>
#if HAVE_STDINT_H
# include <stdint.h>
#endif
#if HAVE_INTTYPES_H
# include <inttypes.h>
#endif
#if HAVE_STDBOOL_H
# include <stdbool.h>
#endif
#define endianflip(A) ((((uint64_t)(A) & 0xff00000000000000LL) >> 56) | \
                       (((uint64_t)(A) & 0x00ff000000000000LL) >> 40) | \
                       (((uint64_t)(A) & 0x0000ff0000000000LL) >> 24) | \
                       (((uint64_t)(A) & 0x000000ff00000000LL) >> 8)  | \
                       (((uint64_t)(A) & 0x00000000ff000000LL) << 8)  | \
                       (((uint64_t)(A) & 0x0000000000ff0000LL) << 24) | \
                       (((uint64_t)(A) & 0x000000000000ff00LL) << 40) | \
                       (((uint64_t)(A) & 0x00000000000000ffLL) << 56))
]]],
[[[
	uint64_t i0;
	uint64_t i1;
	uint8_t c[8];
	double d;

	d = 8.642135e130;
	memcpy ((void *) &i0, (void *) &d, 8);

	i1 = endianflip (i0);
	memcpy ((void *) c, (void *) &i1, 8);

	if ((c[0] == 0x2f) && (c[1] == 0x25)
			&& (c[2] == 0xc0) && (c[3] == 0xc7)
			&& (c[4] == 0x43) && (c[5] == 0x2b)
			&& (c[6] == 0x1f) && (c[7] == 0x5b))
		return (0);
	else
		return (1);
]]]
      )],
      [c_cv_fp_layout_need_endianflip="yes"],
      [c_cv_fp_layout_need_endianflip="no"]
    )
  )
  if test "x$c_cv_fp_layout_need_endianflip" = "xyes"; then
    fp_layout_type="endianflip"
  fi
fi
if test "x$fp_layout_type" = "xunknown"; then
  AC_CACHE_CHECK([if intswap converts to x86 representation],
    [c_cv_fp_layout_need_intswap],
    AC_RUN_IFELSE([AC_LANG_PROGRAM(
[[[
#include <stdlib.h>
#include <stdio.h>
#include <string.h>
#if HAVE_STDINT_H
# include <stdint.h>
#endif
#if HAVE_INTTYPES_H
# include <inttypes.h>
#endif
#if HAVE_STDBOOL_H
# include <stdbool.h>
#endif
#define intswap(A)    ((((uint64_t)(A) & 0xffffffff00000000LL) >> 32) | \
                       (((uint64_t)(A) & 0x00000000ffffffffLL) << 32))
]]],
[[[
	uint64_t i0;
	uint64_t i1;
	uint8_t c[8];
	double d;

	d = 8.642135e130;
	memcpy ((void *) &i0, (void *) &d, 8);

	i1 = intswap (i0);
	memcpy ((void *) c, (void *) &i1, 8);

	if ((c[0] == 0x2f) && (c[1] == 0x25)
			&& (c[2] == 0xc0) && (c[3] == 0xc7)
			&& (c[4] == 0x43) && (c[5] == 0x2b)
			&& (c[6] == 0x1f) && (c[7] == 0x5b))
		return (0);
	else
		return (1);
]]]
      )],
      [c_cv_fp_layout_need_intswap="yes"],
      [c_cv_fp_layout_need_intswap="no"]
    )
  )
  if test "x$c_cv_fp_layout_need_intswap" = "xyes"; then
    fp_layout_type="intswap"
  fi
fi

if test "x$fp_layout_type" = "xnothing"; then
  AC_DEFINE(FP_LAYOUT_NEED_NOTHING, 1,
  [Define if doubles are stored in x86 representation.])
else if test "x$fp_layout_type" = "xendianflip"; then
  AC_DEFINE(FP_LAYOUT_NEED_ENDIANFLIP, 1,
  [Define if endianflip is needed to convert to x86 representation.])
else if test "x$fp_layout_type" = "xintswap"; then
  AC_DEFINE(FP_LAYOUT_NEED_INTSWAP, 1,
  [Define if intswap is needed to convert to x86 representation.])
else
  AC_MSG_ERROR([Didn't find out how doubles are stored in memory. Sorry.])
fi; fi; fi

# --with-useragent {{{
AC_ARG_WITH(useragent, [AS_HELP_STRING([--with-useragent@<:@=AGENT@:>@], [User agent to use on http requests])],
[
    if test "x$withval" != "xno" && test "x$withval" != "xyes"
    then
        AC_DEFINE_UNQUOTED(COLLECTD_USERAGENT, ["$withval"], [User agent for http requests])
    fi
])

# }}}

have_getfsstat="no"
AC_CHECK_FUNCS(getfsstat, [have_getfsstat="yes"])
have_getvfsstat="no"
AC_CHECK_FUNCS(getvfsstat, [have_getvfsstat="yes"])
have_listmntent="no"
AC_CHECK_FUNCS(listmntent, [have_listmntent="yes"])

have_getmntent="no"
AC_CHECK_FUNCS(getmntent, [have_getmntent="c"])
if test "x$have_getmntent" = "xno"; then
	AC_CHECK_LIB(sun, getmntent, [have_getmntent="sun"])
fi
if test "x$have_getmntent" = "xno"; then
	AC_CHECK_LIB(seq, getmntent, [have_getmntent="seq"])
fi
if test "x$have_getmntent" = "xno"; then
	AC_CHECK_LIB(gen, getmntent, [have_getmntent="gen"])
fi

if test "x$have_getmntent" = "xc"; then
	AC_CACHE_CHECK([whether getmntent takes one argument],
		[c_cv_have_one_getmntent],
		AC_COMPILE_IFELSE(
			[AC_LANG_PROGRAM(
[[[
#include "$srcdir/src/utils_mount.h"
]]],
[[[
FILE *fh;
struct mntent *me;
fh = setmntent ("/etc/mtab", "r");
me = getmntent (fh);
]]]
			)],
			[c_cv_have_one_getmntent="yes"],
			[c_cv_have_one_getmntent="no"]
		)
	)
	AC_CACHE_CHECK([whether getmntent takes two arguments],
		[c_cv_have_two_getmntent],
		AC_COMPILE_IFELSE(
			[AC_LANG_PROGRAM(
[[[
#include "$srcdir/src/utils_mount.h"
]]],
[[[
				 FILE *fh;
				 struct mnttab mt;
				 int status;
				 fh = fopen ("/etc/mnttab", "r");
				 status = getmntent (fh, &mt);
]]]
			)],
			[c_cv_have_two_getmntent="yes"],
			[c_cv_have_two_getmntent="no"]
		)
	)
fi

# Check for different versions of `getmntent' here..

if test "x$have_getmntent" = "xc"; then
	if test "x$c_cv_have_one_getmntent" = "xyes"; then
		AC_DEFINE(HAVE_ONE_GETMNTENT, 1,
			  [Define if the function getmntent exists and takes one argument.])
	fi
	if test "x$c_cv_have_two_getmntent" = "xyes"; then
		AC_DEFINE(HAVE_TWO_GETMNTENT, 1,
			  [Define if the function getmntent exists and takes two arguments.])
	fi
fi
if test "x$have_getmntent" = "xsun"; then
	AC_DEFINE(HAVE_SUN_GETMNTENT, 1,
		  [Define if the function getmntent exists. It's the version from libsun.])
fi
if test "x$have_getmntent" = "xseq"; then
	AC_DEFINE(HAVE_SEQ_GETMNTENT, 1,
		  [Define if the function getmntent exists. It's the version from libseq.])
fi
if test "x$have_getmntent" = "xgen"; then
	AC_DEFINE(HAVE_GEN_GETMNTENT, 1,
		  [Define if the function getmntent exists. It's the version from libgen.])
fi

# Check for htonll
AC_CACHE_CHECK([if have htonll defined],
                  [c_cv_have_htonll],
                  AC_LINK_IFELSE([AC_LANG_PROGRAM(
[[[
#include <sys/types.h>
#include <netinet/in.h>
#if HAVE_INTTYPES_H
# include <inttypes.h>
#endif
]]],
[[[
          return htonll(0);
]]]
    )],
    [c_cv_have_htonll="yes"],
    [c_cv_have_htonll="no"]
  )
)
if test "x$c_cv_have_htonll" = "xyes"
then
    AC_DEFINE(HAVE_HTONLL, 1, [Define if the function htonll exists.])
fi

# Check for structures
AC_CHECK_MEMBERS([struct if_data.ifi_ibytes, struct if_data.ifi_opackets, struct if_data.ifi_ierrors],
	[AC_DEFINE(HAVE_STRUCT_IF_DATA, 1, [Define if struct if_data exists and is usable.])],
	[],
	[
	#include <sys/types.h>
	#include <sys/socket.h>
	#include <net/if.h>
	])
AC_CHECK_MEMBERS([struct net_device_stats.rx_bytes, struct net_device_stats.tx_packets, struct net_device_stats.rx_errors],
	[AC_DEFINE(HAVE_STRUCT_NET_DEVICE_STATS, 1, [Define if struct net_device_stats exists and is usable.])],
	[],
	[
	#include <sys/types.h>
	#include <sys/socket.h>
	#include <linux/if.h>
	#include <linux/netdevice.h>
	])
AC_CHECK_MEMBERS([struct inet_diag_req.id, struct inet_diag_req.idiag_states],
	[AC_DEFINE(HAVE_STRUCT_LINUX_INET_DIAG_REQ, 1, [Define if struct inet_diag_req exists and is usable.])],
	[],
	[
	#include <linux/inet_diag.h>
	])


AC_CHECK_MEMBERS([struct ip_mreqn.imr_ifindex], [],
	[],
	[
	#include <netinet/in.h>
	#include <net/if.h>
	])

AC_CHECK_MEMBERS([struct kinfo_proc.ki_pid, struct kinfo_proc.ki_rssize, struct kinfo_proc.ki_rusage],
	[
		AC_DEFINE(HAVE_STRUCT_KINFO_PROC_FREEBSD, 1,
			[Define if struct kinfo_proc exists in the FreeBSD variant.])
		have_struct_kinfo_proc_freebsd="yes"
	],
	[
		have_struct_kinfo_proc_freebsd="no"
	],
	[
#include <kvm.h>
#include <sys/param.h>
#include <sys/sysctl.h>
#include <sys/user.h>
	])

AC_CHECK_MEMBERS([struct kinfo_proc.p_pid, struct kinfo_proc.p_vm_rssize],
	[
		AC_DEFINE(HAVE_STRUCT_KINFO_PROC_OPENBSD, 1,
			[Define if struct kinfo_proc exists in the OpenBSD variant.])
		have_struct_kinfo_proc_openbsd="yes"
	],
	[
		have_struct_kinfo_proc_openbsd="no"
	],
	[
#include <sys/param.h>
#include <sys/sysctl.h>
#include <kvm.h>
	])

AC_CHECK_MEMBERS([struct udphdr.uh_dport, struct udphdr.uh_sport], [], [],
[#define _BSD_SOURCE
#define _DEFAULT_SOURCE
#if HAVE_STDINT_H
# include <stdint.h>
#endif
#if HAVE_SYS_TYPES_H
# include <sys/types.h>
#endif
#if HAVE_NETINET_IN_SYSTM_H
# include <netinet/in_systm.h>
#endif
#if HAVE_NETINET_IN_H
# include <netinet/in.h>
#endif
#if HAVE_NETINET_IP_H
# include <netinet/ip.h>
#endif
#if HAVE_NETINET_UDP_H
# include <netinet/udp.h>
#endif
])
AC_CHECK_MEMBERS([struct udphdr.dest, struct udphdr.source], [], [],
[#define _BSD_SOURCE
#define _DEFAULT_SOURCE
#if HAVE_STDINT_H
# include <stdint.h>
#endif
#if HAVE_SYS_TYPES_H
# include <sys/types.h>
#endif
#if HAVE_NETINET_IN_SYSTM_H
# include <netinet/in_systm.h>
#endif
#if HAVE_NETINET_IN_H
# include <netinet/in.h>
#endif
#if HAVE_NETINET_IP_H
# include <netinet/ip.h>
#endif
#if HAVE_NETINET_UDP_H
# include <netinet/udp.h>
#endif
])

AC_CHECK_MEMBERS([kstat_io_t.nwritten, kstat_io_t.writes, kstat_io_t.nwrites, kstat_io_t.wtime],
	[],
	[],
	[
#if HAVE_KSTAT_H
# include <kstat.h>
#endif
	])

#
# Checks for libraries begin here
#

with_libresolv="yes"
AC_CHECK_LIB(resolv, res_search,
[
	AC_DEFINE(HAVE_LIBRESOLV, 1, [Define to 1 if you have the 'resolv' library (-lresolv).])
],
[with_libresolv="no"])
AM_CONDITIONAL(BUILD_WITH_LIBRESOLV, test "x$with_libresolv" = "xyes")

dnl Check for HAL (hardware abstraction library)
with_libhal="yes"
AC_CHECK_LIB(hal,libhal_device_property_exists,
	     [AC_DEFINE(HAVE_LIBHAL, 1, [Define to 1 if you have 'hal' library])],
	     [with_libhal="no"])
if test "x$with_libhal" = "xyes"; then
	if test "x$PKG_CONFIG" != "x"; then
		BUILD_WITH_LIBHAL_CFLAGS="`$PKG_CONFIG --cflags hal`"
		BUILD_WITH_LIBHAL_LIBS="`$PKG_CONFIG --libs hal`"
		AC_SUBST(BUILD_WITH_LIBHAL_CFLAGS)
		AC_SUBST(BUILD_WITH_LIBHAL_LIBS)
	fi
fi

m4_divert_once([HELP_WITH], [
collectd additional packages:])

if test "x$ac_system" = "xAIX"
then
	with_perfstat="yes"
	with_procinfo="yes"
else
	with_perfstat="no (AIX only)"
	with_procinfo="no (AIX only)"
fi

if test "x$with_perfstat" = "xyes"
then
	AC_CHECK_LIB(perfstat, perfstat_reset, [with_perfstat="yes"], [with_perfstat="no (perfstat not found)"], [])
#	AC_CHECK_HEADERS(sys/protosw.h libperfstat.h,, [with_perfstat="no (perfstat not found)"])
fi
if test "x$with_perfstat" = "xyes"
then
	 AC_DEFINE(HAVE_PERFSTAT, 1, [Define to 1 if you have the 'perfstat' library (-lperfstat)])
	 # struct members pertaining to donation have been added to libperfstat somewhere between AIX5.3ML5 and AIX5.3ML9
	 AC_CHECK_MEMBER([perfstat_partition_type_t.b.donate_enabled], [], [], [[#include <libperfstat.h]])
	 if test "x$av_cv_member_perfstat_partition_type_t_b_donate_enabled" = "xyes"
	 then
		AC_DEFINE(PERFSTAT_SUPPORTS_DONATION, 1, [Define to 1 if your version of the 'perfstat' library supports donation])
	 fi
fi
AM_CONDITIONAL(BUILD_WITH_PERFSTAT, test "x$with_perfstat" = "xyes")

# Processes plugin under AIX.
if test "x$with_procinfo" = "xyes"
then
	AC_CHECK_HEADERS(procinfo.h,, [with_procinfo="no (procinfo.h not found)"])
fi
if test "x$with_procinfo" = "xyes"
then
	 AC_DEFINE(HAVE_PROCINFO_H, 1, [Define to 1 if you have the procinfo.h])
fi

if test "x$ac_system" = "xSolaris"
then
	with_kstat="yes"
	with_devinfo="yes"
else
	with_kstat="no (Solaris only)"
	with_devinfo="no (Solaris only)"
fi

if test "x$with_kstat" = "xyes"
then
	AC_CHECK_LIB(kstat, kstat_open, [with_kstat="yes"], [with_kstat="no (libkstat not found)"], [])
fi
if test "x$with_kstat" = "xyes"
then
	AC_CHECK_LIB(devinfo, di_init, [with_devinfo="yes"], [with_devinfo="no (not found)"], [])
	AC_CHECK_HEADERS(kstat.h,, [with_kstat="no (kstat.h not found)"])
fi
if test "x$with_kstat" = "xyes"
then
	AC_DEFINE(HAVE_LIBKSTAT, 1,
		  [Define to 1 if you have the 'kstat' library (-lkstat)])
fi
AM_CONDITIONAL(BUILD_WITH_LIBKSTAT, test "x$with_kstat" = "xyes")
AM_CONDITIONAL(BUILD_WITH_LIBDEVINFO, test "x$with_devinfo" = "xyes")

with_libiokit="no"
if test "x$ac_system" = "xDarwin"
then
	with_libiokit="yes"
else
	with_libiokit="no"
fi
AM_CONDITIONAL(BUILD_WITH_LIBIOKIT, test "x$with_libiokit" = "xyes")

with_libkvm="no"
AC_CHECK_LIB(kvm, kvm_getprocs, [with_kvm_getprocs="yes"], [with_kvm_getprocs="no"])
if test "x$with_kvm_getprocs" = "xyes"
then
	AC_DEFINE(HAVE_LIBKVM_GETPROCS, 1,
		  [Define to 1 if you have the 'kvm' library with the 'kvm_getprocs' symbol (-lkvm)])
	with_libkvm="yes"
fi
AM_CONDITIONAL(BUILD_WITH_LIBKVM_GETPROCS, test "x$with_kvm_getprocs" = "xyes")

AC_CHECK_LIB(kvm, kvm_getswapinfo, [with_kvm_getswapinfo="yes"], [with_kvm_getswapinfo="no"])
if test "x$with_kvm_getswapinfo" = "xyes"
then
	AC_DEFINE(HAVE_LIBKVM_GETSWAPINFO, 1,
		  [Define to 1 if you have the 'kvm' library with the 'kvm_getswapinfo' symbol (-lkvm)])
	with_libkvm="yes"
fi
AM_CONDITIONAL(BUILD_WITH_LIBKVM_GETSWAPINFO, test "x$with_kvm_getswapinfo" = "xyes")

AC_CHECK_LIB(kvm, kvm_nlist, [with_kvm_nlist="yes"], [with_kvm_nlist="no"])
if test "x$with_kvm_nlist" = "xyes"
then
	AC_CHECK_HEADERS(bsd/nlist.h nlist.h)
	AC_DEFINE(HAVE_LIBKVM_NLIST, 1,
		  [Define to 1 if you have the 'kvm' library with the 'kvm_nlist' symbol (-lkvm)])
	with_libkvm="yes"
fi
AM_CONDITIONAL(BUILD_WITH_LIBKVM_NLIST, test "x$with_kvm_nlist" = "xyes")

AC_CHECK_LIB(kvm, kvm_openfiles, [with_kvm_openfiles="yes"], [with_kvm_openfiles="no"])
if test "x$with_kvm_openfiles" = "xyes"
then
	AC_DEFINE(HAVE_LIBKVM_NLIST, 1,
		  [Define to 1 if you have the 'kvm' library with the 'kvm_openfiles' symbol (-lkvm)])
	with_libkvm="yes"
fi
AM_CONDITIONAL(BUILD_WITH_LIBKVM_OPENFILES, test "x$with_kvm_openfiles" = "xyes")

# --with-libaquaero5 {{{
AC_ARG_WITH(libaquaero5, [AS_HELP_STRING([--with-libaquaero5@<:@=PREFIX@:>@], [Path to aquatools-ng source code.])],
[
 if test "x$withval" = "xyes"
 then
	 with_libaquaero5="yes"
 else if test "x$withval" = "xno"
 then
	 with_libaquaero5="no"
 else
	 with_libaquaero5="yes"
	 LIBAQUAERO5_CFLAGS="$LIBAQUAERO5_CFLAGS -I$withval/src"
	 LIBAQUAERO5_LDFLAGS="$LIBAQUAERO5_LDFLAGS -L$withval/obj"
 fi; fi
],
[with_libaquaero5="yes"])

SAVE_CPPFLAGS="$CPPFLAGS"
SAVE_LDFLAGS="$LDFLAGS"

CPPFLAGS="$CPPFLAGS $LIBAQUAERO5_CFLAGS"
LDFLAGS="$LDFLAGS $LIBAQUAERO5_LDFLAGS"

if test "x$with_libaquaero5" = "xyes"
then
	if test "x$LIBAQUAERO5_CFLAGS" != "x"
	then
		AC_MSG_NOTICE([libaquaero5 CPPFLAGS: $LIBAQUAERO5_CFLAGS])
	fi
	AC_CHECK_HEADERS(libaquaero5.h,
	[with_libaquaero5="yes"],
	[with_libaquaero5="no (libaquaero5.h not found)"])
fi
if test "x$with_libaquaero5" = "xyes"
then
	if test "x$LIBAQUAERO5_LDFLAGS" != "x"
	then
		AC_MSG_NOTICE([libaquaero5 LDFLAGS: $LIBAQUAERO5_LDFLAGS])
	fi
	AC_CHECK_LIB(aquaero5, libaquaero5_poll,
	[with_libaquaero5="yes"],
	[with_libaquaero5="no (symbol 'libaquaero5_poll' not found)"])
fi

CPPFLAGS="$SAVE_CPPFLAGS"
LDFLAGS="$SAVE_LDFLAGS"

if test "x$with_libaquaero5" = "xyes"
then
	BUILD_WITH_LIBAQUAERO5_CFLAGS="$LIBAQUAERO5_CFLAGS"
	BUILD_WITH_LIBAQUAERO5_LDFLAGS="$LIBAQUAERO5_LDFLAGS"
	AC_SUBST(BUILD_WITH_LIBAQUAERO5_CFLAGS)
	AC_SUBST(BUILD_WITH_LIBAQUAERO5_LDFLAGS)
fi
AM_CONDITIONAL(BUILD_WITH_LIBAQUAERO5, test "x$with_libaquaero5" = "xyes")
# }}}

# --with-libhiredis {{{
AC_ARG_WITH(libhiredis, [AS_HELP_STRING([--with-libhiredis@<:@=PREFIX@:>@],
      [Path to libhiredis.])],
[
 if test "x$withval" = "xyes"
 then
	 with_libhiredis="yes"
 else if test "x$withval" = "xno"
 then
	 with_libhiredis="no"
 else
	 with_libhiredis="yes"
	 LIBHIREDIS_CPPFLAGS="$LIBHIREDIS_CPPFLAGS -I$withval/include"
	 LIBHIREDIS_LDFLAGS="$LIBHIREDIS_LDFLAGS -L$withval/lib"
 fi; fi
],
[with_libhiredis="yes"])

SAVE_CPPFLAGS="$CPPFLAGS"
SAVE_LDFLAGS="$LDFLAGS"

CPPFLAGS="$CPPFLAGS $LIBHIREDIS_CPPFLAGS"
LDFLAGS="$LDFLAGS $LIBHIREDIS_LDFLAGS"

if test "x$with_libhiredis" = "xyes"
then
	if test "x$LIBHIREDIS_CPPFLAGS" != "x"
	then
		AC_MSG_NOTICE([libhiredis CPPFLAGS: $LIBHIREDIS_CPPFLAGS])
	fi
	AC_CHECK_HEADERS(hiredis/hiredis.h,
	[with_libhiredis="yes"],
	[with_libhiredis="no (hiredis.h not found)"])
fi
if test "x$with_libhiredis" = "xyes"
then
	if test "x$LIBHIREDIS_LDFLAGS" != "x"
	then
		AC_MSG_NOTICE([libhiredis LDFLAGS: $LIBHIREDIS_LDFLAGS])
	fi
	AC_CHECK_LIB(hiredis, redisCommand,
	[with_libhiredis="yes"],
	[with_libhiredis="no (symbol 'redisCommand' not found)"])

fi

CPPFLAGS="$SAVE_CPPFLAGS"
LDFLAGS="$SAVE_LDFLAGS"

if test "x$with_libhiredis" = "xyes"
then
	BUILD_WITH_LIBHIREDIS_CPPFLAGS="$LIBHIREDIS_CPPFLAGS"
	BUILD_WITH_LIBHIREDIS_LDFLAGS="$LIBHIREDIS_LDFLAGS"
	AC_SUBST(BUILD_WITH_LIBHIREDIS_CPPFLAGS)
	AC_SUBST(BUILD_WITH_LIBHIREDIS_LDFLAGS)
fi
AM_CONDITIONAL(BUILD_WITH_LIBHIREDIS, test "x$with_libhiredis" = "xyes")
# }}}

# --with-libcurl {{{
with_curl_config="curl-config"
with_curl_cflags=""
with_curl_libs=""
AC_ARG_WITH(libcurl, [AS_HELP_STRING([--with-libcurl@<:@=PREFIX@:>@], [Path to libcurl.])],
[
	if test "x$withval" = "xno"
	then
		with_libcurl="no"
	else if test "x$withval" = "xyes"
	then
		with_libcurl="yes"
	else
		if test -f "$withval" && test -x "$withval"
		then
			with_curl_config="$withval"
			with_libcurl="yes"
		else if test -x "$withval/bin/curl-config"
		then
			with_curl_config="$withval/bin/curl-config"
			with_libcurl="yes"
		fi; fi
		with_libcurl="yes"
	fi; fi
],
[
	with_libcurl="yes"
])
if test "x$with_libcurl" = "xyes"
then
	with_curl_cflags=`$with_curl_config --cflags 2>/dev/null`
	curl_config_status=$?

	if test $curl_config_status -ne 0
	then
		with_libcurl="no ($with_curl_config failed)"
	else
		SAVE_CPPFLAGS="$CPPFLAGS"
		CPPFLAGS="$CPPFLAGS $with_curl_cflags"

		AC_CHECK_HEADERS(curl/curl.h, [], [with_libcurl="no (curl/curl.h not found)"], [])

		CPPFLAGS="$SAVE_CPPFLAGS"
	fi
fi
if test "x$with_libcurl" = "xyes"
then
	with_curl_libs=`$with_curl_config --libs 2>/dev/null`
	curl_config_status=$?

	if test $curl_config_status -ne 0
	then
		with_libcurl="no ($with_curl_config failed)"
	else
		AC_CHECK_LIB(curl, curl_easy_init,
		 [with_libcurl="yes"],
		 [with_libcurl="no (symbol 'curl_easy_init' not found)"],
		 [$with_curl_libs])
		AC_CHECK_DECL(CURLOPT_USERNAME,
		 [have_curlopt_username="yes"],
		 [have_curlopt_username="no"],
		 [[#include <curl/curl.h>]])
	fi
fi
if test "x$with_libcurl" = "xyes"
then
	BUILD_WITH_LIBCURL_CFLAGS="$with_curl_cflags"
	BUILD_WITH_LIBCURL_LIBS="$with_curl_libs"
	AC_SUBST(BUILD_WITH_LIBCURL_CFLAGS)
	AC_SUBST(BUILD_WITH_LIBCURL_LIBS)

	if test "x$have_curlopt_username" = "xyes"
	then
		AC_DEFINE(HAVE_CURLOPT_USERNAME, 1, [Define if libcurl supports CURLOPT_USERNAME option.])
	fi
fi
AM_CONDITIONAL(BUILD_WITH_LIBCURL, test "x$with_libcurl" = "xyes")
# }}}

# --with-libdbi {{{
with_libdbi_cppflags=""
with_libdbi_ldflags=""
AC_ARG_WITH(libdbi, [AS_HELP_STRING([--with-libdbi@<:@=PREFIX@:>@], [Path to libdbi.])],
[
	if test "x$withval" != "xno" && test "x$withval" != "xyes"
	then
		with_libdbi_cppflags="-I$withval/include"
		with_libdbi_ldflags="-L$withval/lib"
		with_libdbi="yes"
	else
		with_libdbi="$withval"
	fi
],
[
	with_libdbi="yes"
])
if test "x$with_libdbi" = "xyes"
then
	SAVE_CPPFLAGS="$CPPFLAGS"
	CPPFLAGS="$CPPFLAGS $with_libdbi_cppflags"

	AC_CHECK_HEADERS(dbi/dbi.h, [with_libdbi="yes"], [with_libdbi="no (dbi/dbi.h not found)"])

	CPPFLAGS="$SAVE_CPPFLAGS"
fi
if test "x$with_libdbi" = "xyes"
then
	SAVE_CPPFLAGS="$CPPFLAGS"
	SAVE_LDFLAGS="$LDFLAGS"
	CPPFLAGS="$CPPFLAGS $with_libdbi_cppflags"
	LDFLAGS="$LDFLAGS $with_libdbi_ldflags"

	AC_CHECK_LIB(dbi, dbi_initialize, [with_libdbi="yes"], [with_libdbi="no (Symbol 'dbi_initialize' not found)"])

	CPPFLAGS="$SAVE_CPPFLAGS"
	LDFLAGS="$SAVE_LDFLAGS"
fi
if test "x$with_libdbi" = "xyes"
then
	BUILD_WITH_LIBDBI_CPPFLAGS="$with_libdbi_cppflags"
	BUILD_WITH_LIBDBI_LDFLAGS="$with_libdbi_ldflags"
	BUILD_WITH_LIBDBI_LIBS="-ldbi"
	AC_SUBST(BUILD_WITH_LIBDBI_CPPFLAGS)
	AC_SUBST(BUILD_WITH_LIBDBI_LDFLAGS)
	AC_SUBST(BUILD_WITH_LIBDBI_LIBS)
fi
AM_CONDITIONAL(BUILD_WITH_LIBDBI, test "x$with_libdbi" = "xyes")
# }}}

# --with-libesmtp {{{
AC_ARG_WITH(libesmtp, [AS_HELP_STRING([--with-libesmtp@<:@=PREFIX@:>@], [Path to libesmtp.])],
[
	if test "x$withval" != "xno" && test "x$withval" != "xyes"
	then
		LDFLAGS="$LDFLAGS -L$withval/lib"
		CPPFLAGS="$CPPFLAGS -I$withval/include -D_THREAD_SAFE"
		with_libesmtp="yes"
	else
		with_libesmtp="$withval"
	fi
],
[
	with_libesmtp="yes"
])
if test "x$with_libesmtp" = "xyes"
then
	AC_CHECK_LIB(esmtp, smtp_create_session,
	[
		AC_DEFINE(HAVE_LIBESMTP, 1, [Define to 1 if you have the esmtp library (-lesmtp).])
	], [with_libesmtp="no (libesmtp not found)"])
fi
if test "x$with_libesmtp" = "xyes"
then
	AC_CHECK_HEADERS(libesmtp.h,
	[
		AC_DEFINE(HAVE_LIBESMTP_H, 1, [Define to 1 if you have the <libesmtp.h> header file.])
	], [with_libesmtp="no (libesmtp.h not found)"])
fi
if test "x$with_libesmtp" = "xyes"
then
	collect_libesmtp=1
else
	collect_libesmtp=0
fi
AC_DEFINE_UNQUOTED(COLLECT_LIBESMTP, [$collect_libesmtp],
	[Wether or not to use the esmtp library])
AM_CONDITIONAL(BUILD_WITH_LIBESMTP, test "x$with_libesmtp" = "xyes")
# }}}

# --with-libganglia {{{
AC_ARG_WITH(libganglia, [AS_HELP_STRING([--with-libganglia@<:@=PREFIX@:>@], [Path to libganglia.])],
[
 if test -f "$withval" && test -x "$withval"
 then
	 with_libganglia_config="$withval"
	 with_libganglia="yes"
 else if test -f "$withval/bin/ganglia-config" && test -x "$withval/bin/ganglia-config"
 then
	 with_libganglia_config="$withval/bin/ganglia-config"
	 with_libganglia="yes"
 else if test -d "$withval"
 then
	 GANGLIA_CPPFLAGS="-I$withval/include"
	 GANGLIA_LDFLAGS="-L$withval/lib"
	 with_libganglia="yes"
 else
	 with_libganglia_config="ganglia-config"
	 with_libganglia="$withval"
 fi; fi; fi
],
[
 with_libganglia_config="ganglia-config"
 with_libganglia="yes"
])

if test "x$with_libganglia" = "xyes" && test "x$with_libganglia_config" != "x"
then
	if test "x$GANGLIA_CPPFLAGS" = "x"
	then
		GANGLIA_CPPFLAGS=`"$with_libganglia_config" --cflags 2>/dev/null`
	fi

	if test "x$GANGLIA_LDFLAGS" = "x"
	then
		GANGLIA_LDFLAGS=`"$with_libganglia_config" --ldflags 2>/dev/null`
	fi

	if test "x$GANGLIA_LIBS" = "x"
	then
		GANGLIA_LIBS=`"$with_libganglia_config" --libs 2>/dev/null`
	fi
fi

SAVE_CPPFLAGS="$CPPFLAGS"
SAVE_LDFLAGS="$LDFLAGS"
CPPFLAGS="$CPPFLAGS $GANGLIA_CPPFLAGS"
LDFLAGS="$LDFLAGS $GANGLIA_LDFLAGS"

if test "x$with_libganglia" = "xyes"
then
	AC_CHECK_HEADERS(gm_protocol.h,
	[
		AC_DEFINE(HAVE_GM_PROTOCOL_H, 1,
			  [Define to 1 if you have the <gm_protocol.h> header file.])
	], [with_libganglia="no (gm_protocol.h not found)"])
fi

if test "x$with_libganglia" = "xyes"
then
	AC_CHECK_LIB(ganglia, xdr_Ganglia_value_msg,
	[
		AC_DEFINE(HAVE_LIBGANGLIA, 1,
			  [Define to 1 if you have the ganglia library (-lganglia).])
	], [with_libganglia="no (symbol xdr_Ganglia_value_msg not found)"])
fi

CPPFLAGS="$SAVE_CPPFLAGS"
LDFLAGS="$SAVE_LDFLAGS"

AC_SUBST(GANGLIA_CPPFLAGS)
AC_SUBST(GANGLIA_LDFLAGS)
AC_SUBST(GANGLIA_LIBS)
AM_CONDITIONAL(BUILD_WITH_LIBGANGLIA, test "x$with_libganglia" = "xyes")
# }}}

# --with-libgcrypt {{{
GCRYPT_CPPFLAGS="$GCRYPT_CPPFLAGS"
GCRYPT_LDFLAGS="$GCRYPT_LDFLAGS"
GCRYPT_LIBS="$GCRYPT_LIBS"
AC_ARG_WITH(libgcrypt, [AS_HELP_STRING([--with-libgcrypt@<:@=PREFIX@:>@], [Path to libgcrypt.])],
[
 if test -f "$withval" && test -x "$withval"
 then
	 with_libgcrypt_config="$withval"
	 with_libgcrypt="yes"
 else if test -f "$withval/bin/gcrypt-config" && test -x "$withval/bin/gcrypt-config"
 then
	 with_libgcrypt_config="$withval/bin/gcrypt-config"
	 with_libgcrypt="yes"
 else if test -d "$withval"
 then
	 GCRYPT_CPPFLAGS="$GCRYPT_CPPFLAGS -I$withval/include"
	 GCRYPT_LDFLAGS="$GCRYPT_LDFLAGS -L$withval/lib"
	 with_libgcrypt="yes"
 else
	 with_libgcrypt_config="gcrypt-config"
	 with_libgcrypt="$withval"
 fi; fi; fi
],
[
 with_libgcrypt_config="libgcrypt-config"
 with_libgcrypt="yes"
])

if test "x$with_libgcrypt" = "xyes" && test "x$with_libgcrypt_config" != "x"
then
	if test "x$GCRYPT_CPPFLAGS" = "x"
	then
		GCRYPT_CPPFLAGS=`"$with_libgcrypt_config" --cflags 2>/dev/null`
	fi

	if test "x$GCRYPT_LDFLAGS" = "x"
	then
		gcrypt_exec_prefix=`"$with_libgcrypt_config" --exec-prefix 2>/dev/null`
		GCRYPT_LDFLAGS="-L$gcrypt_exec_prefix/lib"
	fi

	if test "x$GCRYPT_LIBS" = "x"
	then
		GCRYPT_LIBS=`"$with_libgcrypt_config" --libs 2>/dev/null`
	fi
fi

SAVE_CPPFLAGS="$CPPFLAGS"
SAVE_LDFLAGS="$LDFLAGS"
CPPFLAGS="$CPPFLAGS $GCRYPT_CPPFLAGS"
LDFLAGS="$LDFLAGS $GCRYPT_LDFLAGS"

if test "x$with_libgcrypt" = "xyes"
then
	if test "x$GCRYPT_CPPFLAGS" != "x"
	then
		AC_MSG_NOTICE([gcrypt CPPFLAGS: $GCRYPT_CPPFLAGS])
	fi
	AC_CHECK_HEADERS(gcrypt.h,
		[with_libgcrypt="yes"],
		[with_libgcrypt="no (gcrypt.h not found)"])
fi

if test "x$with_libgcrypt" = "xyes"
then
	if test "x$GCRYPT_LDFLAGS" != "x"
	then
		AC_MSG_NOTICE([gcrypt LDFLAGS: $GCRYPT_LDFLAGS])
	fi
	AC_CHECK_LIB(gcrypt, gcry_md_hash_buffer,
		[with_libgcrypt="yes"],
		[with_libgcrypt="no (symbol gcry_md_hash_buffer not found)"])

	if test "$with_libgcrypt" != "no"; then
		m4_ifdef([AM_PATH_LIBGCRYPT],[AM_PATH_LIBGCRYPT(1:1.2.0,,with_libgcrypt="no (version 1.2.0+ required)")])
		GCRYPT_CPPFLAGS="$LIBGCRYPT_CPPFLAGS $LIBGCRYPT_CFLAGS"
		GCRYPT_LIBS="$LIBGCRYPT_LIBS"
	fi
fi

CPPFLAGS="$SAVE_CPPFLAGS"
LDFLAGS="$SAVE_LDFLAGS"

if test "x$with_libgcrypt" = "xyes"
then
	AC_DEFINE(HAVE_LIBGCRYPT, 1, [Define to 1 if you have the gcrypt library (-lgcrypt).])
fi

AC_SUBST(GCRYPT_CPPFLAGS)
AC_SUBST(GCRYPT_LDFLAGS)
AC_SUBST(GCRYPT_LIBS)
AM_CONDITIONAL(BUILD_WITH_LIBGCRYPT, test "x$with_libgcrypt" = "xyes")
# }}}

# --with-libiptc {{{
AC_ARG_WITH(libiptc, [AS_HELP_STRING([--with-libiptc@<:@=PREFIX@:>@], [Path to libiptc.])],
[
	if test "x$withval" = "xyes"
	then
		with_libiptc="pkgconfig"
	else if test "x$withval" = "xno"
	then
		with_libiptc="no"
	else
		with_libiptc="yes"
		with_libiptc_cflags="-I$withval/include"
		with_libiptc_libs="-L$withval/lib"
	fi; fi
],
[
	if test "x$ac_system" = "xLinux"
	then
		with_libiptc="pkgconfig"
	else
		with_libiptc="no (Linux only)"
	fi
])

if test "x$with_libiptc" = "xpkgconfig" && test "x$PKG_CONFIG" = "x"
then
	with_libiptc="no (Don't have pkg-config)"
fi

if test "x$with_libiptc" = "xpkgconfig"
then
	$PKG_CONFIG --exists 'libiptc' 2>/dev/null
	if test $? -ne 0
	then
		with_libiptc="no (pkg-config doesn't know libiptc)"
	fi
fi
if test "x$with_libiptc" = "xpkgconfig"
then
	with_libiptc_cflags="`$PKG_CONFIG --cflags 'libiptc'`"
	if test $? -ne 0
	then
		with_libiptc="no ($PKG_CONFIG failed)"
	fi
	with_libiptc_libs="`$PKG_CONFIG --libs 'libiptc'`"
	if test $? -ne 0
	then
		with_libiptc="no ($PKG_CONFIG failed)"
	fi
fi

SAVE_CPPFLAGS="$CPPFLAGS"
CPPFLAGS="$CPPFLAGS $with_libiptc_cflags"

# check whether the header file for libiptc is available.
if test "x$with_libiptc" = "xpkgconfig"
then
	AC_CHECK_HEADERS(libiptc/libiptc.h libiptc/libip6tc.h, ,
			[with_libiptc="no (header file missing)"])
fi
# If the header file is available, check for the required type declaractions.
# They may be missing in old versions of libiptc. In that case, they will be
# declared in the iptables plugin.
if test "x$with_libiptc" = "xpkgconfig"
then
	AC_CHECK_TYPES([iptc_handle_t, ip6tc_handle_t], [], [])
fi
# Check for the iptc_init symbol in the library.
# This could be in iptc or ip4tc
if test "x$with_libiptc" = "xpkgconfig"
then
	SAVE_LIBS="$LIBS"
	AC_SEARCH_LIBS(iptc_init, [iptc ip4tc],
			[with_libiptc="pkgconfig"],
			[with_libiptc="no"],
			[$with_libiptc_libs])
	LIBS="$SAVE_LIBS"
fi
if test "x$with_libiptc" = "xpkgconfig"
then
	with_libiptc="yes"
fi

CPPFLAGS="$SAVE_CPPFLAGS"

AM_CONDITIONAL(BUILD_WITH_LIBIPTC, test "x$with_libiptc" = "xyes")
if test "x$with_libiptc" = "xyes"
then
	BUILD_WITH_LIBIPTC_CPPFLAGS="$with_libiptc_cflags"
	BUILD_WITH_LIBIPTC_LDFLAGS="$with_libiptc_libs"
	AC_SUBST(BUILD_WITH_LIBIPTC_CPPFLAGS)
	AC_SUBST(BUILD_WITH_LIBIPTC_LDFLAGS)
fi
# }}}

# --with-java {{{
with_java_home="$JAVA_HOME"
with_java_vmtype="client"
with_java_cflags=""
with_java_libs=""
JAVAC="$JAVAC"
JAR="$JAR"
AC_ARG_WITH(java, [AS_HELP_STRING([--with-java@<:@=PREFIX@:>@], [Path to Java home.])],
[
	if test "x$withval" = "xno"
	then
		with_java="no"
	else if test "x$withval" = "xyes"
	then
		with_java="yes"
	else
		with_java_home="$withval"
		with_java="yes"
	fi; fi
],
[with_java="yes"])
if test "x$with_java" = "xyes"
then
	if test -d "$with_java_home"
	then
		AC_MSG_CHECKING([for jni.h])
		TMPVAR=`find "$with_java_home" -name jni.h -type f -exec 'dirname' '{}' ';' 2>/dev/null | head -n 1`
		if test "x$TMPVAR" != "x"
		then
			AC_MSG_RESULT([found in $TMPVAR])
			JAVA_CPPFLAGS="$JAVA_CPPFLAGS -I$TMPVAR"
		else
			AC_MSG_RESULT([not found])
		fi

		AC_MSG_CHECKING([for jni_md.h])
		TMPVAR=`find "$with_java_home" -name jni_md.h -type f -exec 'dirname' '{}' ';' 2>/dev/null | head -n 1`
		if test "x$TMPVAR" != "x"
		then
			AC_MSG_RESULT([found in $TMPVAR])
			JAVA_CPPFLAGS="$JAVA_CPPFLAGS -I$TMPVAR"
		else
			AC_MSG_RESULT([not found])
		fi

		AC_MSG_CHECKING([for libjvm.so])
		TMPVAR=`find "$with_java_home" -name libjvm.so -type f -exec 'dirname' '{}' ';' 2>/dev/null | head -n 1`
		if test "x$TMPVAR" != "x"
		then
			AC_MSG_RESULT([found in $TMPVAR])
			JAVA_LDFLAGS="$JAVA_LDFLAGS -L$TMPVAR -Wl,-rpath -Wl,$TMPVAR"
		else
			AC_MSG_RESULT([not found])
		fi

		if test "x$JAVAC" = "x"
		then
			AC_MSG_CHECKING([for javac])
			TMPVAR=`find "$with_java_home" -name javac -type f 2>/dev/null | head -n 1`
			if test "x$TMPVAR" != "x"
			then
				JAVAC="$TMPVAR"
				AC_MSG_RESULT([$JAVAC])
			else
				AC_MSG_RESULT([not found])
			fi
		fi
		if test "x$JAR" = "x"
		then
			AC_MSG_CHECKING([for jar])
			TMPVAR=`find "$with_java_home" -name jar -type f 2>/dev/null | head -n 1`
			if test "x$TMPVAR" != "x"
			then
				JAR="$TMPVAR"
				AC_MSG_RESULT([$JAR])
			else
				AC_MSG_RESULT([not found])
			fi
		fi
	else if test "x$with_java_home" != "x"
	then
		AC_MSG_WARN([JAVA_HOME: No such directory: $with_java_home])
	fi; fi
fi

if test "x$JAVA_CPPFLAGS" != "x"
then
	AC_MSG_NOTICE([Building with JAVA_CPPFLAGS set to: $JAVA_CPPFLAGS])
fi
if test "x$JAVA_CFLAGS" != "x"
then
	AC_MSG_NOTICE([Building with JAVA_CFLAGS set to: $JAVA_CFLAGS])
fi
if test "x$JAVA_LDFLAGS" != "x"
then
	AC_MSG_NOTICE([Building with JAVA_LDFLAGS set to: $JAVA_LDFLAGS])
fi
if test "x$JAVAC" = "x"
then
	with_javac_path="$PATH"
	if test "x$with_java_home" != "x"
	then
		with_javac_path="$with_java_home:with_javac_path"
		if test -d "$with_java_home/bin"
		then
			with_javac_path="$with_java_home/bin:with_javac_path"
		fi
	fi

	AC_PATH_PROG(JAVAC, javac, [], "$with_javac_path")
fi
if test "x$JAVAC" = "x"
then
	with_java="no (javac not found)"
fi
if test "x$JAR" = "x"
then
	with_jar_path="$PATH"
	if test "x$with_java_home" != "x"
	then
		with_jar_path="$with_java_home:$with_jar_path"
		if test -d "$with_java_home/bin"
		then
			with_jar_path="$with_java_home/bin:$with_jar_path"
		fi
	fi

	AC_PATH_PROG(JAR, jar, [], "$with_jar_path")
fi
if test "x$JAR" = "x"
then
	with_java="no (jar not found)"
fi

SAVE_CPPFLAGS="$CPPFLAGS"
SAVE_CFLAGS="$CFLAGS"
SAVE_LDFLAGS="$LDFLAGS"
CPPFLAGS="$CPPFLAGS $JAVA_CPPFLAGS"
CFLAGS="$CFLAGS $JAVA_CFLAGS"
LDFLAGS="$LDFLAGS $JAVA_LDFLAGS"

if test "x$with_java" = "xyes"
then
	AC_CHECK_HEADERS(jni.h, [], [with_java="no (jni.h not found)"])
fi
if test "x$with_java" = "xyes"
then
	AC_CHECK_LIB(jvm, JNI_CreateJavaVM,
	[with_java="yes"],
	[with_java="no (libjvm not found)"],
	[$JAVA_LIBS])
fi
if test "x$with_java" = "xyes"
then
	JAVA_LIBS="$JAVA_LIBS -ljvm"
	AC_MSG_NOTICE([Building with JAVA_LIBS set to: $JAVA_LIBS])
fi

CPPFLAGS="$SAVE_CPPFLAGS"
CFLAGS="$SAVE_CFLAGS"
LDFLAGS="$SAVE_LDFLAGS"

AC_SUBST(JAVA_CPPFLAGS)
AC_SUBST(JAVA_CFLAGS)
AC_SUBST(JAVA_LDFLAGS)
AC_SUBST(JAVA_LIBS)
AM_CONDITIONAL(BUILD_WITH_JAVA, test "x$with_java" = "xyes")
# }}}

# --with-libldap {{{
AC_ARG_WITH(libldap, [AS_HELP_STRING([--with-libldap@<:@=PREFIX@:>@], [Path to libldap.])],
[
 if test "x$withval" = "xyes"
 then
	 with_libldap="yes"
 else if test "x$withval" = "xno"
 then
	 with_libldap="no"
 else
	 with_libldap="yes"
	 LIBLDAP_CPPFLAGS="$LIBLDAP_CPPFLAGS -I$withval/include"
	 LIBLDAP_LDFLAGS="$LIBLDAP_LDFLAGS -L$withval/lib"
 fi; fi
],
[with_libldap="yes"])

SAVE_CPPFLAGS="$CPPFLAGS"
SAVE_LDFLAGS="$LDFLAGS"

CPPFLAGS="$CPPFLAGS $LIBLDAP_CPPFLAGS"
LDFLAGS="$LDFLAGS $LIBLDAP_LDFLAGS"

if test "x$with_libldap" = "xyes"
then
	if test "x$LIBLDAP_CPPFLAGS" != "x"
	then
		AC_MSG_NOTICE([libldap CPPFLAGS: $LIBLDAP_CPPFLAGS])
	fi
	AC_CHECK_HEADERS(ldap.h,
	[with_libldap="yes"],
	[with_libldap="no ('ldap.h' not found)"])
fi
if test "x$with_libldap" = "xyes"
then
	if test "x$LIBLDAP_LDFLAGS" != "x"
	then
		AC_MSG_NOTICE([libldap LDFLAGS: $LIBLDAP_LDFLAGS])
	fi
	AC_CHECK_LIB(ldap, ldap_initialize,
	[with_libldap="yes"],
	[with_libldap="no (symbol 'ldap_initialize' not found)"])

fi

CPPFLAGS="$SAVE_CPPFLAGS"
LDFLAGS="$SAVE_LDFLAGS"

if test "x$with_libldap" = "xyes"
then
	BUILD_WITH_LIBLDAP_CPPFLAGS="$LIBLDAP_CPPFLAGS"
	BUILD_WITH_LIBLDAP_LDFLAGS="$LIBLDAP_LDFLAGS"
	AC_SUBST(BUILD_WITH_LIBLDAP_CPPFLAGS)
	AC_SUBST(BUILD_WITH_LIBLDAP_LDFLAGS)
fi
AM_CONDITIONAL(BUILD_WITH_LIBLDAP, test "x$with_libldap" = "xyes")
# }}}

# --with-liblvm2app {{{
with_liblvm2app_cppflags=""
with_liblvm2app_ldflags=""
AC_ARG_WITH(liblvm2app, [AS_HELP_STRING([--with-liblvm2app@<:@=PREFIX@:>@], [Path to liblvm2app.])],
[
        if test "x$withval" != "xno" && test "x$withval" != "xyes"
        then
                with_liblvm2app_cppflags="-I$withval/include"
                with_liblvm2app_ldflags="-L$withval/lib"
                with_liblvm2app="yes"
        else
                with_liblvm2app="$withval"
        fi
],
[
        with_liblvm2app="yes"
])
if test "x$with_liblvm2app" = "xyes"
then
        SAVE_CPPFLAGS="$CPPFLAGS"
        CPPFLAGS="$CPPFLAGS $with_liblvm2app_cppflags"

        AC_CHECK_HEADERS(lvm2app.h, [with_liblvm2app="yes"], [with_liblvm2app="no (lvm2app.h not found)"])

        CPPFLAGS="$SAVE_CPPFLAGS"
fi

if test "x$with_liblvm2app" = "xyes"
then
        SAVE_CPPFLAGS="$CPPFLAGS"
        SAVE_LDFLAGS="$LDFLAGS"
        CPPFLAGS="$CPPFLAGS $with_liblvm2app_cppflags"
        LDFLAGS="$LDFLAGS $with_liblvm2app_ldflags"

        AC_CHECK_LIB(lvm2app, lvm_lv_get_property, [with_liblvm2app="yes"], [with_liblvm2app="no (Symbol 'lvm_lv_get_property' not found)"])

        CPPFLAGS="$SAVE_CPPFLAGS"
        LDFLAGS="$SAVE_LDFLAGS"
fi
if test "x$with_liblvm2app" = "xyes"
then
        BUILD_WITH_LIBLVM2APP_CPPFLAGS="$with_liblvm2app_cppflags"
        BUILD_WITH_LIBLVM2APP_LDFLAGS="$with_liblvm2app_ldflags"
        BUILD_WITH_LIBLVM2APP_LIBS="-llvm2app"
        AC_SUBST(BUILD_WITH_LIBLVM2APP_CPPFLAGS)
        AC_SUBST(BUILD_WITH_LIBLVM2APP_LDFLAGS)
        AC_SUBST(BUILD_WITH_LIBLVM2APP_LIBS)
        AC_DEFINE(HAVE_LIBLVM2APP, 1, [Define if liblvm2app is present and usable.])
fi
AM_CONDITIONAL(BUILD_WITH_LIBLVM2APP, test "x$with_liblvm2app" = "xyes")
# }}}

# --with-libmemcached {{{
with_libmemcached_cppflags=""
with_libmemcached_ldflags=""
AC_ARG_WITH(libmemcached, [AS_HELP_STRING([--with-libmemcached@<:@=PREFIX@:>@], [Path to libmemcached.])],
[
	if test "x$withval" != "xno" && test "x$withval" != "xyes"
	then
		with_libmemcached_cppflags="-I$withval/include"
		with_libmemcached_ldflags="-L$withval/lib"
		with_libmemcached="yes"
	else
		with_libmemcached="$withval"
	fi
],
[
	with_libmemcached="yes"
])
if test "x$with_libmemcached" = "xyes"
then
	SAVE_CPPFLAGS="$CPPFLAGS"
	CPPFLAGS="$CPPFLAGS $with_libmemcached_cppflags"

	AC_CHECK_HEADERS(libmemcached/memcached.h, [with_libmemcached="yes"], [with_libmemcached="no (libmemcached/memcached.h not found)"])

	CPPFLAGS="$SAVE_CPPFLAGS"
fi
if test "x$with_libmemcached" = "xyes"
then
	SAVE_CPPFLAGS="$CPPFLAGS"
	SAVE_LDFLAGS="$LDFLAGS"
	CPPFLAGS="$CPPFLAGS $with_libmemcached_cppflags"
	LDFLAGS="$LDFLAGS $with_libmemcached_ldflags"

	AC_CHECK_LIB(memcached, memcached_create, [with_libmemcached="yes"], [with_libmemcached="no (Symbol 'memcached_create' not found)"])

	CPPFLAGS="$SAVE_CPPFLAGS"
	LDFLAGS="$SAVE_LDFLAGS"
fi
if test "x$with_libmemcached" = "xyes"
then
	BUILD_WITH_LIBMEMCACHED_CPPFLAGS="$with_libmemcached_cppflags"
	BUILD_WITH_LIBMEMCACHED_LDFLAGS="$with_libmemcached_ldflags"
	BUILD_WITH_LIBMEMCACHED_LIBS="-lmemcached"
	AC_SUBST(BUILD_WITH_LIBMEMCACHED_CPPFLAGS)
	AC_SUBST(BUILD_WITH_LIBMEMCACHED_LDFLAGS)
	AC_SUBST(BUILD_WITH_LIBMEMCACHED_LIBS)
	AC_DEFINE(HAVE_LIBMEMCACHED, 1, [Define if libmemcached is present and usable.])
fi
AM_CONDITIONAL(BUILD_WITH_LIBMEMCACHED, test "x$with_libmemcached" = "xyes")
# }}}

# --with-libmodbus {{{
with_libmodbus_config=""
with_libmodbus_cflags=""
with_libmodbus_libs=""
AC_ARG_WITH(libmodbus, [AS_HELP_STRING([--with-libmodbus@<:@=PREFIX@:>@], [Path to the modbus library.])],
[
	if test "x$withval" = "xno"
	then
		with_libmodbus="no"
	else if test "x$withval" = "xyes"
	then
		with_libmodbus="use_pkgconfig"
	else if test -d "$with_libmodbus/lib"
	then
		AC_MSG_NOTICE([Not checking for libmodbus: Manually configured])
		with_libmodbus_cflags="-I$withval/include"
		with_libmodbus_libs="-L$withval/lib -lmodbus"
		with_libmodbus="yes"
	fi; fi; fi
],
[with_libmodbus="use_pkgconfig"])

# configure using pkg-config
if test "x$with_libmodbus" = "xuse_pkgconfig"
then
	if test "x$PKG_CONFIG" = "x"
	then
		with_libmodbus="no (Don't have pkg-config)"
	fi
fi
if test "x$with_libmodbus" = "xuse_pkgconfig"
then
	AC_MSG_NOTICE([Checking for libmodbus using $PKG_CONFIG])
	$PKG_CONFIG --exists 'libmodbus' 2>/dev/null
	if test $? -ne 0
	then
		with_libmodbus="no (pkg-config doesn't know libmodbus)"
	fi
fi
if test "x$with_libmodbus" = "xuse_pkgconfig"
then
	with_libmodbus_cflags="`$PKG_CONFIG --cflags 'libmodbus'`"
	if test $? -ne 0
	then
		with_libmodbus="no ($PKG_CONFIG failed)"
	fi
	with_libmodbus_libs="`$PKG_CONFIG --libs 'libmodbus'`"
	if test $? -ne 0
	then
		with_libmodbus="no ($PKG_CONFIG failed)"
	fi
fi
if test "x$with_libmodbus" = "xuse_pkgconfig"
then
	with_libmodbus="yes"
fi

# with_libmodbus_cflags and with_libmodbus_libs are set up now, let's do
# the actual checks.
if test "x$with_libmodbus" = "xyes"
then
	SAVE_CPPFLAGS="$CPPFLAGS"
	CPPFLAGS="$CPPFLAGS $with_libmodbus_cflags"

	AC_CHECK_HEADERS(modbus/modbus.h, [], [with_libmodbus="no (modbus/modbus.h not found)"])

	CPPFLAGS="$SAVE_CPPFLAGS"
fi
if test "x$with_libmodbus" = "xyes"
then
	SAVE_CPPFLAGS="$CPPFLAGS"
	SAVE_LDFLAGS="$LDFLAGS"

	CPPFLAGS="$CPPFLAGS $with_libmodbus_cflags"
	LDFLAGS="$LDFLAGS $with_libmodbus_libs"

	AC_CHECK_LIB(modbus, modbus_connect,
		     [with_libmodbus="yes"],
		     [with_libmodbus="no (symbol modbus_connect not found)"])

	CPPFLAGS="$SAVE_CPPFLAGS"
	LDFLAGS="$SAVE_LDFLAGS"
fi
if test "x$with_libmodbus" = "xyes"
then
	BUILD_WITH_LIBMODBUS_CFLAGS="$with_libmodbus_cflags"
	BUILD_WITH_LIBMODBUS_LIBS="$with_libmodbus_libs"
	AC_SUBST(BUILD_WITH_LIBMODBUS_CFLAGS)
	AC_SUBST(BUILD_WITH_LIBMODBUS_LIBS)
fi
# }}}

# --with-libmongoc {{{
AC_ARG_WITH(libmongoc, [AS_HELP_STRING([--with-libmongoc@<:@=PREFIX@:>@], [Path to libmongoc.])],
[
 if test "x$withval" = "xyes"
 then
	 with_libmongoc="yes"
 else if test "x$withval" = "xno"
 then
	 with_libmongoc="no"
 else
	 with_libmongoc="yes"
	 LIBMONGOC_CPPFLAGS="$LIBMONGOC_CPPFLAGS -I$withval/include"
	 LIBMONGOC_LDFLAGS="$LIBMONGOC_LDFLAGS -L$withval/lib"
 fi; fi
],
[with_libmongoc="yes"])

SAVE_CPPFLAGS="$CPPFLAGS"
SAVE_LDFLAGS="$LDFLAGS"

CPPFLAGS="$CPPFLAGS $LIBMONGOC_CPPFLAGS"
LDFLAGS="$LDFLAGS $LIBMONGOC_LDFLAGS"

if test "x$with_libmongoc" = "xyes"
then
	if test "x$LIBMONGOC_CPPFLAGS" != "x"
	then
		AC_MSG_NOTICE([libmongoc CPPFLAGS: $LIBMONGOC_CPPFLAGS])
	fi
	AC_CHECK_HEADERS(mongo.h,
	[with_libmongoc="yes"],
	[with_libmongoc="no ('mongo.h' not found)"],
[#if HAVE_STDINT_H
# define MONGO_HAVE_STDINT 1
#else
# define MONGO_USE_LONG_LONG_INT 1
#endif
])
fi
if test "x$with_libmongoc" = "xyes"
then
	if test "x$LIBMONGOC_LDFLAGS" != "x"
	then
		AC_MSG_NOTICE([libmongoc LDFLAGS: $LIBMONGOC_LDFLAGS])
	fi
	AC_CHECK_LIB(mongoc, mongo_run_command,
	[with_libmongoc="yes"],
	[with_libmongoc="no (symbol 'mongo_run_command' not found)"])
fi

CPPFLAGS="$SAVE_CPPFLAGS"
LDFLAGS="$SAVE_LDFLAGS"

if test "x$with_libmongoc" = "xyes"
then
	BUILD_WITH_LIBMONGOC_CPPFLAGS="$LIBMONGOC_CPPFLAGS"
	BUILD_WITH_LIBMONGOC_LDFLAGS="$LIBMONGOC_LDFLAGS"
	AC_SUBST(BUILD_WITH_LIBMONGOC_CPPFLAGS)
	AC_SUBST(BUILD_WITH_LIBMONGOC_LDFLAGS)
fi
AM_CONDITIONAL(BUILD_WITH_LIBMONGOC, test "x$with_libmongoc" = "xyes")
# }}}

# --with-libmysql {{{
with_mysql_config="mysql_config"
with_mysql_cflags=""
with_mysql_libs=""
AC_ARG_WITH(libmysql, [AS_HELP_STRING([--with-libmysql@<:@=PREFIX@:>@], [Path to libmysql.])],
[
	if test "x$withval" = "xno"
	then
		with_libmysql="no"
	else if test "x$withval" = "xyes"
	then
		with_libmysql="yes"
	else
		if test -f "$withval" && test -x "$withval";
		then
			with_mysql_config="$withval"
		else if test -x "$withval/bin/mysql_config"
		then
			with_mysql_config="$withval/bin/mysql_config"
		fi; fi
		with_libmysql="yes"
	fi; fi
],
[
	with_libmysql="yes"
])
if test "x$with_libmysql" = "xyes"
then
	with_mysql_cflags=`$with_mysql_config --cflags 2>/dev/null`
	mysql_config_status=$?

	if test $mysql_config_status -ne 0
	then
		with_libmysql="no ($with_mysql_config failed)"
	else
		SAVE_CPPFLAGS="$CPPFLAGS"
		CPPFLAGS="$CPPFLAGS $with_mysql_cflags"

		have_mysql_h="no"
		have_mysql_mysql_h="no"
		AC_CHECK_HEADERS(mysql.h, [have_mysql_h="yes"])

		if test "x$have_mysql_h" = "xno"
		then
			AC_CHECK_HEADERS(mysql/mysql.h, [have_mysql_mysql_h="yes"])
		fi

		if test "x$have_mysql_h$have_mysql_mysql_h" = "xnono"
		then
			with_libmysql="no (mysql.h not found)"
		fi

		CPPFLAGS="$SAVE_CPPFLAGS"
	fi
fi
if test "x$with_libmysql" = "xyes"
then
	with_mysql_libs=`$with_mysql_config --libs_r 2>/dev/null`
	mysql_config_status=$?

	if test $mysql_config_status -ne 0
	then
		with_libmysql="no ($with_mysql_config failed)"
	else
		AC_CHECK_LIB(mysqlclient, mysql_init,
		 [with_libmysql="yes"],
		 [with_libmysql="no (symbol 'mysql_init' not found)"],
		 [$with_mysql_libs])

		AC_CHECK_LIB(mysqlclient, mysql_get_server_version,
		 [with_libmysql="yes"],
		 [with_libmysql="no (symbol 'mysql_get_server_version' not found)"],
		 [$with_mysql_libs])
	fi
fi
if test "x$with_libmysql" = "xyes"
then
	BUILD_WITH_LIBMYSQL_CFLAGS="$with_mysql_cflags"
	BUILD_WITH_LIBMYSQL_LIBS="$with_mysql_libs"
	AC_SUBST(BUILD_WITH_LIBMYSQL_CFLAGS)
	AC_SUBST(BUILD_WITH_LIBMYSQL_LIBS)
fi
AM_CONDITIONAL(BUILD_WITH_LIBMYSQL, test "x$with_libmysql" = "xyes")
# }}}

# --with-libmnl {{{
with_libmnl_cflags=""
with_libmnl_libs=""
AC_ARG_WITH(libmnl, [AS_HELP_STRING([--with-libmnl@<:@=PREFIX@:>@], [Path to libmnl.])],
[
 echo "libmnl: withval = $withval"
 if test "x$withval" = "xyes"
 then
	 with_libmnl="yes"
 else if test "x$withval" = "xno"
 then
	 with_libmnl="no"
 else
	 if test -d "$withval/include"
	 then
		 with_libmnl_cflags="-I$withval/include"
		 with_libmnl_libs="-L$withval/lib -lmnl"
		 with_libmnl="yes"
	 else
		 AC_MSG_ERROR("no such directory: $withval/include")
	 fi
 fi; fi
],
[
 if test "x$ac_system" = "xLinux"
 then
	 with_libmnl="yes"
 else
	 with_libmnl="no (Linux only library)"
 fi
])
if test "x$PKG_CONFIG" = "x"
then
	with_libmnl="no (Don't have pkg-config)"
fi
if test "x$with_libmnl" = "xyes"
then
	if $PKG_CONFIG --exists libmnl 2>/dev/null; then
	  with_libmnl_cflags="$with_libmnl_ldflags `$PKG_CONFIG --cflags libmnl`"
	  with_libmnl_libs="$with_libmnl_libs `$PKG_CONFIG --libs libmnl`"
	fi

	AC_CHECK_HEADERS(libmnl.h libmnl/libmnl.h,
	[
	 with_libmnl="yes"
	 break
	], [],
[#include <stdio.h>
#include <sys/types.h>
#include <asm/types.h>
#include <sys/socket.h>
#include <linux/netlink.h>
#include <linux/rtnetlink.h>])
	AC_CHECK_HEADERS(linux/gen_stats.h linux/pkt_sched.h, [], [],
[#include <stdio.h>
#include <sys/types.h>
#include <asm/types.h>
#include <sys/socket.h>])

        AC_COMPILE_IFELSE([AC_LANG_PROGRAM(
[[
#include <stdio.h>
#include <sys/types.h>
#include <asm/types.h>
#include <sys/socket.h>
#include <linux/netlink.h>
#include <linux/rtnetlink.h>
]],
[[
int retval = TCA_STATS2;
return (retval);
]]
	)],
	[AC_DEFINE([HAVE_TCA_STATS2], [1], [True if the enum-member TCA_STATS2 exists])])

	AC_COMPILE_IFELSE([AC_LANG_PROGRAM(
[[
#include <stdio.h>
#include <sys/types.h>
#include <asm/types.h>
#include <sys/socket.h>
#include <linux/netlink.h>
#include <linux/rtnetlink.h>
]],
[[
int retval = TCA_STATS;
return (retval);
]]
	)],
	[AC_DEFINE([HAVE_TCA_STATS], 1, [True if the enum-member TCA_STATS exists])])
fi
if test "x$with_libmnl" = "xyes"
then
	AC_CHECK_MEMBERS([struct rtnl_link_stats64.tx_window_errors],
	[AC_DEFINE(HAVE_RTNL_LINK_STATS64, 1, [Define if struct rtnl_link_stats64 exists and is usable.])],
	[],
	[
	#include <linux/if_link.h>
	])
fi
if test "x$with_libmnl" = "xyes"
then
	AC_CHECK_LIB(mnl, mnl_nlmsg_get_payload,
		     [with_libmnl="yes"],
		     [with_libmnl="no (symbol 'mnl_nlmsg_get_payload' not found)"],
		     [$with_libmnl_libs])
fi
if test "x$with_libmnl" = "xyes"
then
	AC_DEFINE(HAVE_LIBMNL, 1, [Define if libmnl is present and usable.])
	BUILD_WITH_LIBMNL_CFLAGS="$with_libmnl_cflags"
	BUILD_WITH_LIBMNL_LIBS="$with_libmnl_libs"
	AC_SUBST(BUILD_WITH_LIBMNL_CFLAGS)
	AC_SUBST(BUILD_WITH_LIBMNL_LIBS)
fi
AM_CONDITIONAL(BUILD_WITH_LIBMNL, test "x$with_libmnl" = "xyes")
# }}}

# --with-libnetapp {{{
AC_ARG_VAR([LIBNETAPP_CPPFLAGS], [C preprocessor flags required to build with libnetapp])
AC_ARG_VAR([LIBNETAPP_LDFLAGS],  [Linker flags required to build with libnetapp])
AC_ARG_VAR([LIBNETAPP_LIBS],     [Other libraries required to link against libnetapp])
LIBNETAPP_CPPFLAGS="$LIBNETAPP_CPPFLAGS"
LIBNETAPP_LDFLAGS="$LIBNETAPP_LDFLAGS"
LIBNETAPP_LIBS="$LIBNETAPP_LIBS"
AC_ARG_WITH(libnetapp, [AS_HELP_STRING([--with-libnetapp@<:@=PREFIX@:>@], [Path to libnetapp.])],
[
 if test -d "$withval"
 then
	 LIBNETAPP_CPPFLAGS="$LIBNETAPP_CPPFLAGS -I$withval/include"
	 LIBNETAPP_LDFLAGS="$LIBNETAPP_LDFLAGS -L$withval/lib"
	 with_libnetapp="yes"
 else
	 with_libnetapp="$withval"
 fi
],
[
 with_libnetapp="yes"
])

SAVE_CPPFLAGS="$CPPFLAGS"
SAVE_LDFLAGS="$LDFLAGS"
CPPFLAGS="$CPPFLAGS $LIBNETAPP_CPPFLAGS"
LDFLAGS="$LDFLAGS $LIBNETAPP_LDFLAGS"

if test "x$with_libnetapp" = "xyes"
then
	if test "x$LIBNETAPP_CPPFLAGS" != "x"
	then
		AC_MSG_NOTICE([netapp CPPFLAGS: $LIBNETAPP_CPPFLAGS])
	fi
	AC_CHECK_HEADERS(netapp_api.h,
		[with_libnetapp="yes"],
		[with_libnetapp="no (netapp_api.h not found)"])
fi

if test "x$with_libnetapp" = "xyes"
then
	if test "x$LIBNETAPP_LDFLAGS" != "x"
	then
		AC_MSG_NOTICE([netapp LDFLAGS: $LIBNETAPP_LDFLAGS])
	fi

	if test "x$LIBNETAPP_LIBS" = "x"
	then
		LIBNETAPP_LIBS="-lpthread -lxml -ladt -lssl -lm -lcrypto -lz"
	fi
	AC_MSG_NOTICE([netapp LIBS: $LIBNETAPP_LIBS])

	AC_CHECK_LIB(netapp, na_server_invoke_elem,
		[with_libnetapp="yes"],
		[with_libnetapp="no (symbol na_server_invoke_elem not found)"],
		[$LIBNETAPP_LIBS])
	LIBNETAPP_LIBS="-lnetapp $LIBNETAPP_LIBS"
fi

CPPFLAGS="$SAVE_CPPFLAGS"
LDFLAGS="$SAVE_LDFLAGS"

if test "x$with_libnetapp" = "xyes"
then
	AC_DEFINE(HAVE_LIBNETAPP, 1, [Define to 1 if you have the netapp library (-lnetapp).])
fi

AC_SUBST(LIBNETAPP_CPPFLAGS)
AC_SUBST(LIBNETAPP_LDFLAGS)
AC_SUBST(LIBNETAPP_LIBS)
AM_CONDITIONAL(BUILD_WITH_LIBNETAPP, test "x$with_libnetapp" = "xyes")
# }}}

# --with-libnetsnmp {{{
with_snmp_config="net-snmp-config"
with_snmp_cflags=""
with_snmp_libs=""
AC_ARG_WITH(libnetsnmp, [AS_HELP_STRING([--with-libnetsnmp@<:@=PREFIX@:>@], [Path to the Net-SNMPD library.])],
[
	if test "x$withval" = "xno"
	then
		with_libnetsnmp="no"
	else if test "x$withval" = "xyes"
	then
		with_libnetsnmp="yes"
	else
		if test -x "$withval"
		then
			with_snmp_config="$withval"
			with_libnetsnmp="yes"
		else
			with_snmp_config="$withval/bin/net-snmp-config"
			with_libnetsnmp="yes"
		fi
	fi; fi
],
[with_libnetsnmp="yes"])
if test "x$with_libnetsnmp" = "xyes"
then
	with_snmp_cflags=`$with_snmp_config --cflags 2>/dev/null`
	snmp_config_status=$?

	if test $snmp_config_status -ne 0
	then
		with_libnetsnmp="no ($with_snmp_config failed)"
	else
		SAVE_CPPFLAGS="$CPPFLAGS"
		CPPFLAGS="$CPPFLAGS $with_snmp_cflags"

		AC_CHECK_HEADERS(net-snmp/net-snmp-config.h, [], [with_libnetsnmp="no (net-snmp/net-snmp-config.h not found)"])

		CPPFLAGS="$SAVE_CPPFLAGS"
	fi
fi
if test "x$with_libnetsnmp" = "xyes"
then
	with_snmp_libs=`$with_snmp_config --libs 2>/dev/null`
	snmp_config_status=$?

	if test $snmp_config_status -ne 0
	then
		with_libnetsnmp="no ($with_snmp_config failed)"
	else
		AC_CHECK_LIB(netsnmp, init_snmp,
		[with_libnetsnmp="yes"],
		[with_libnetsnmp="no (libnetsnmp not found)"],
		[$with_snmp_libs])
	fi
fi
if test "x$with_libnetsnmp" = "xyes"
then
	BUILD_WITH_LIBSNMP_CFLAGS="$with_snmp_cflags"
	BUILD_WITH_LIBSNMP_LIBS="$with_snmp_libs"
	AC_SUBST(BUILD_WITH_LIBSNMP_CFLAGS)
	AC_SUBST(BUILD_WITH_LIBSNMP_LIBS)
fi
AM_CONDITIONAL(BUILD_WITH_LIBNETSNMP, test "x$with_libnetsnmp" = "xyes")
# }}}

# --with-liboconfig {{{
with_own_liboconfig="no"
liboconfig_LDFLAGS="$LDFLAGS"
liboconfig_CPPFLAGS="$CPPFLAGS"
AC_ARG_WITH(liboconfig, [AS_HELP_STRING([--with-liboconfig@<:@=PREFIX@:>@], [Path to liboconfig.])],
[
	if test "x$withval" != "xno" && test "x$withval" != "xyes"
	then
		if test -d "$withval/lib"
		then
			liboconfig_LDFLAGS="$LDFLAGS -L$withval/lib"
		fi
		if test -d "$withval/include"
		then
			liboconfig_CPPFLAGS="$CPPFLAGS -I$withval/include"
		fi
	fi
	if test "x$withval" = "xno"
	then
		AC_MSG_ERROR("liboconfig is required")
	fi
],
[
	with_liboconfig="yes"
])

save_LDFLAGS="$LDFLAGS"
save_CPPFLAGS="$CPPFLAGS"
LDFLAGS="$liboconfig_LDFLAGS"
CPPFLAGS="$liboconfig_CPPFLAGS"
AC_CHECK_LIB(oconfig, oconfig_parse_fh,
[
	with_liboconfig="yes"
	with_own_liboconfig="no"
],
[
	with_liboconfig="yes"
	with_own_liboconfig="yes"
	LDFLAGS="$save_LDFLAGS"
	CPPFLAGS="$save_CPPFLAGS"
])

AM_CONDITIONAL(BUILD_WITH_OWN_LIBOCONFIG, test "x$with_own_liboconfig" = "xyes")
if test "x$with_own_liboconfig" = "xyes"
then
	with_liboconfig="yes (shipped version)"
fi
# }}}

# --with-liboping {{{
AC_ARG_WITH(liboping, [AS_HELP_STRING([--with-liboping@<:@=PREFIX@:>@], [Path to liboping.])],
[
 if test "x$withval" = "xyes"
 then
	 with_liboping="yes"
 else if test "x$withval" = "xno"
 then
	 with_liboping="no"
 else
	 with_liboping="yes"
	 LIBOPING_CPPFLAGS="$LIBOPING_CPPFLAGS -I$withval/include"
	 LIBOPING_LDFLAGS="$LIBOPING_LDFLAGS -L$withval/lib"
 fi; fi
],
[with_liboping="yes"])

SAVE_CPPFLAGS="$CPPFLAGS"
SAVE_LDFLAGS="$LDFLAGS"

CPPFLAGS="$CPPFLAGS $LIBOPING_CPPFLAGS"
LDFLAGS="$LDFLAGS $LIBOPING_LDFLAGS"

if test "x$with_liboping" = "xyes"
then
	if test "x$LIBOPING_CPPFLAGS" != "x"
	then
		AC_MSG_NOTICE([liboping CPPFLAGS: $LIBOPING_CPPFLAGS])
	fi
	AC_CHECK_HEADERS(oping.h,
	[with_liboping="yes"],
	[with_liboping="no (oping.h not found)"])
fi
if test "x$with_liboping" = "xyes"
then
	if test "x$LIBOPING_LDFLAGS" != "x"
	then
		AC_MSG_NOTICE([liboping LDFLAGS: $LIBOPING_LDFLAGS])
	fi
	AC_CHECK_LIB(oping, ping_construct,
	[with_liboping="yes"],
	[with_liboping="no (symbol 'ping_construct' not found)"])
fi

CPPFLAGS="$SAVE_CPPFLAGS"
LDFLAGS="$SAVE_LDFLAGS"

if test "x$with_liboping" = "xyes"
then
	BUILD_WITH_LIBOPING_CPPFLAGS="$LIBOPING_CPPFLAGS"
	BUILD_WITH_LIBOPING_LDFLAGS="$LIBOPING_LDFLAGS"
	AC_SUBST(BUILD_WITH_LIBOPING_CPPFLAGS)
	AC_SUBST(BUILD_WITH_LIBOPING_LDFLAGS)
fi
AM_CONDITIONAL(BUILD_WITH_LIBOPING, test "x$with_liboping" = "xyes")
# }}}

# --with-oracle {{{
with_oracle_cppflags=""
with_oracle_libs=""
AC_ARG_WITH(oracle, [AS_HELP_STRING([--with-oracle@<:@=ORACLE_HOME@:>@], [Path to Oracle.])],
[
	if test "x$withval" = "xyes"
	then
		if test "x$ORACLE_HOME" = "x"
		then
			AC_MSG_WARN([Use of the Oracle library has been forced, but the environment variable ORACLE_HOME is not set.])
		fi
		with_oracle="yes"
	else if test "x$withval" = "xno"
	then
		with_oracle="no"
	else
		with_oracle="yes"
		ORACLE_HOME="$withval"
	fi; fi
],
[
	if test "x$ORACLE_HOME" = "x"
	then
		with_oracle="no (ORACLE_HOME is not set)"
	else
		with_oracle="yes"
	fi
])
if test "x$ORACLE_HOME" != "x"
then
	with_oracle_cppflags="-I$ORACLE_HOME/rdbms/public"

	if test -e "$ORACLE_HOME/lib/ldflags"
	then
		with_oracle_libs=`cat "$ORACLE_HOME/lib/ldflags"`
	fi
	#with_oracle_libs="-L$ORACLE_HOME/lib $with_oracle_libs -lclntsh"
	with_oracle_libs="-L$ORACLE_HOME/lib -lclntsh"
fi
if test "x$with_oracle" = "xyes"
then
	SAVE_CPPFLAGS="$CPPFLAGS"
	CPPFLAGS="$CPPFLAGS $with_oracle_cppflags"

	AC_CHECK_HEADERS(oci.h, [with_oracle="yes"], [with_oracle="no (oci.h not found)"])

	CPPFLAGS="$SAVE_CPPFLAGS"
fi
if test "x$with_oracle" = "xyes"
then
	SAVE_CPPFLAGS="$CPPFLAGS"
	SAVE_LIBS="$LIBS"
	CPPFLAGS="$CPPFLAGS $with_oracle_cppflags"
	LIBS="$LIBS $with_oracle_libs"

	AC_CHECK_FUNC(OCIEnvCreate, [with_oracle="yes"], [with_oracle="no (Symbol 'OCIEnvCreate' not found)"])

	CPPFLAGS="$SAVE_CPPFLAGS"
	LIBS="$SAVE_LIBS"
fi
if test "x$with_oracle" = "xyes"
then
	BUILD_WITH_ORACLE_CFLAGS="$with_oracle_cppflags"
	BUILD_WITH_ORACLE_LIBS="$with_oracle_libs"
	AC_SUBST(BUILD_WITH_ORACLE_CFLAGS)
	AC_SUBST(BUILD_WITH_ORACLE_LIBS)
fi
# }}}

# --with-libowcapi {{{
with_libowcapi_cppflags=""
with_libowcapi_libs="-lowcapi"
AC_ARG_WITH(libowcapi, [AS_HELP_STRING([--with-libowcapi@<:@=PREFIX@:>@], [Path to libowcapi.])],
[
	if test "x$withval" != "xno" && test "x$withval" != "xyes"
	then
		with_libowcapi_cppflags="-I$withval/include"
		with_libowcapi_libs="-L$withval/lib -lowcapi"
		with_libowcapi="yes"
	else
		with_libowcapi="$withval"
	fi
],
[
	with_libowcapi="yes"
])
if test "x$with_libowcapi" = "xyes"
then
	SAVE_CPPFLAGS="$CPPFLAGS"
	CPPFLAGS="$with_libowcapi_cppflags"

	AC_CHECK_HEADERS(owcapi.h, [with_libowcapi="yes"], [with_libowcapi="no (owcapi.h not found)"])

	CPPFLAGS="$SAVE_CPPFLAGS"
fi
if test "x$with_libowcapi" = "xyes"
then
	SAVE_LDFLAGS="$LDFLAGS"
	SAVE_CPPFLAGS="$CPPFLAGS"
	LDFLAGS="$with_libowcapi_libs"
	CPPFLAGS="$with_libowcapi_cppflags"

	AC_CHECK_LIB(owcapi, OW_get, [with_libowcapi="yes"], [with_libowcapi="no (libowcapi not found)"])

	LDFLAGS="$SAVE_LDFLAGS"
	CPPFLAGS="$SAVE_CPPFLAGS"
fi
if test "x$with_libowcapi" = "xyes"
then
	BUILD_WITH_LIBOWCAPI_CPPFLAGS="$with_libowcapi_cppflags"
	BUILD_WITH_LIBOWCAPI_LIBS="$with_libowcapi_libs"
	AC_SUBST(BUILD_WITH_LIBOWCAPI_CPPFLAGS)
	AC_SUBST(BUILD_WITH_LIBOWCAPI_LIBS)
fi
# }}}

# --with-libpcap {{{
AC_ARG_WITH(libpcap, [AS_HELP_STRING([--with-libpcap@<:@=PREFIX@:>@], [Path to libpcap.])],
[
	if test "x$withval" != "xno" && test "x$withval" != "xyes"
	then
		LDFLAGS="$LDFLAGS -L$withval/lib"
		CPPFLAGS="$CPPFLAGS -I$withval/include"
		with_libpcap="yes"
	else
		with_libpcap="$withval"
	fi
],
[
	with_libpcap="yes"
])
if test "x$with_libpcap" = "xyes"
then
	AC_CHECK_LIB(pcap, pcap_open_live,
	[
		AC_DEFINE(HAVE_LIBPCAP, 1, [Define to 1 if you have the pcap library (-lpcap).])
	], [with_libpcap="no (libpcap not found)"])
fi
if test "x$with_libpcap" = "xyes"
then
	AC_CHECK_HEADERS(pcap.h,,
			 [with_libpcap="no (pcap.h not found)"])
fi
if test "x$with_libpcap" = "xyes"
then
	AC_CHECK_HEADERS(pcap-bpf.h,,
			 [with_libpcap="no (pcap-bpf.h not found)"])
fi
if test "x$with_libpcap" = "xyes"
then
	AC_CACHE_CHECK([whether libpcap has PCAP_ERROR_IFACE_NOT_UP],
		       [c_cv_libpcap_have_pcap_error_iface_not_up],
		       AC_COMPILE_IFELSE([AC_LANG_PROGRAM(
[[[
#include <pcap.h>
]]],
[[[
  int val = PCAP_ERROR_IFACE_NOT_UP;
]]]
		       )],
		       [c_cv_libpcap_have_pcap_error_iface_not_up="yes"],
		       [c_cv_libpcap_have_pcap_error_iface_not_up="no"]))
fi
if test "x$c_cv_libpcap_have_pcap_error_iface_not_up" != "xyes"
then
		with_libpcap="no (pcap.h misses PCAP_ERROR_IFACE_NOT_UP)"
fi
AM_CONDITIONAL(BUILD_WITH_LIBPCAP, test "x$with_libpcap" = "xyes")
# }}}

# --with-libperl {{{
perl_interpreter="perl"
AC_ARG_WITH(libperl, [AS_HELP_STRING([--with-libperl@<:@=PREFIX@:>@], [Path to libperl.])],
[
	if test -f "$withval" && test -x "$withval"
	then
		perl_interpreter="$withval"
		with_libperl="yes"
	else if test "x$withval" != "xno" && test "x$withval" != "xyes"
	then
		LDFLAGS="$LDFLAGS -L$withval/lib"
		CPPFLAGS="$CPPFLAGS -I$withval/include"
		perl_interpreter="$withval/bin/perl"
		with_libperl="yes"
	else
		with_libperl="$withval"
	fi; fi
],
[
	with_libperl="yes"
])

AC_MSG_CHECKING([for perl])
perl_interpreter=`which "$perl_interpreter" 2> /dev/null`
if test -x "$perl_interpreter"
then
	AC_MSG_RESULT([yes ($perl_interpreter)])
else
	perl_interpreter=""
	AC_MSG_RESULT([no])
fi

AC_SUBST(PERL, "$perl_interpreter")

if test "x$with_libperl" = "xyes" \
	&& test -n "$perl_interpreter"
then
  SAVE_CFLAGS="$CFLAGS"
  SAVE_LIBS="$LIBS"
dnl ARCHFLAGS="" -> disable multi -arch on OSX (see Config_heavy.pl:fetch_string)
  PERL_CFLAGS=`ARCHFLAGS="" $perl_interpreter -MExtUtils::Embed -e ccopts`
  PERL_LIBS=`ARCHFLAGS="" $perl_interpreter -MExtUtils::Embed -e ldopts`
  CFLAGS="$CFLAGS $PERL_CFLAGS"
  LIBS="$LIBS $PERL_LIBS"

  AC_CACHE_CHECK([for libperl],
    [c_cv_have_libperl],
    AC_LINK_IFELSE([AC_LANG_PROGRAM(
[[[
#define PERL_NO_GET_CONTEXT
#include <EXTERN.h>
#include <perl.h>
#include <XSUB.h>
]]],
[[[
       dTHX;
       load_module (PERL_LOADMOD_NOIMPORT,
			 newSVpv ("Collectd::Plugin::FooBar", 24),
			 Nullsv);
]]]
      )],
      [c_cv_have_libperl="yes"],
      [c_cv_have_libperl="no"]
    )
  )

  if test "x$c_cv_have_libperl" = "xyes"
  then
	  AC_DEFINE(HAVE_LIBPERL, 1, [Define if libperl is present and usable.])
	  AC_SUBST(PERL_CFLAGS)
	  AC_SUBST(PERL_LIBS)
  else
	  with_libperl="no"
  fi

  CFLAGS="$SAVE_CFLAGS"
  LIBS="$SAVE_LIBS"
else if test -z "$perl_interpreter"; then
  with_libperl="no (no perl interpreter found)"
  c_cv_have_libperl="no"
fi; fi
AM_CONDITIONAL(BUILD_WITH_LIBPERL, test "x$with_libperl" = "xyes")

if test "x$with_libperl" = "xyes"
then
	SAVE_CFLAGS="$CFLAGS"
	SAVE_LIBS="$LIBS"
	CFLAGS="$CFLAGS $PERL_CFLAGS"
	LIBS="$LIBS $PERL_LIBS"

	AC_CACHE_CHECK([if perl supports ithreads],
		[c_cv_have_perl_ithreads],
		AC_LINK_IFELSE([AC_LANG_PROGRAM(
[[[
#include <EXTERN.h>
#include <perl.h>
#include <XSUB.h>

#if !defined(USE_ITHREADS)
# error "Perl does not support ithreads!"
#endif /* !defined(USE_ITHREADS) */
]]],
[[[ ]]]
			)],
			[c_cv_have_perl_ithreads="yes"],
			[c_cv_have_perl_ithreads="no"]
		)
	)

	if test "x$c_cv_have_perl_ithreads" = "xyes"
	then
		AC_DEFINE(HAVE_PERL_ITHREADS, 1, [Define if Perl supports ithreads.])
	fi

	CFLAGS="$SAVE_CFLAGS"
	LIBS="$SAVE_LIBS"
fi

if test "x$with_libperl" = "xyes"
then
	SAVE_CFLAGS="$CFLAGS"
	SAVE_LIBS="$LIBS"
	# trigger an error if Perl_load_module*() uses __attribute__nonnull__(3)
	# (see issues #41 and #42)
	CFLAGS="$CFLAGS $PERL_CFLAGS -Wall -Werror"
	LIBS="$LIBS $PERL_LIBS"

	AC_CACHE_CHECK([for broken Perl_load_module()],
		[c_cv_have_broken_perl_load_module],
		AC_LINK_IFELSE([AC_LANG_PROGRAM(
[[[
#define PERL_NO_GET_CONTEXT
#include <EXTERN.h>
#include <perl.h>
#include <XSUB.h>
]]],
[[[
			 dTHX;
			 load_module (PERL_LOADMOD_NOIMPORT,
			     newSVpv ("Collectd::Plugin::FooBar", 24),
			     Nullsv);
]]]
			)],
			[c_cv_have_broken_perl_load_module="no"],
			[c_cv_have_broken_perl_load_module="yes"]
		)
	)

	CFLAGS="$SAVE_CFLAGS"
	LIBS="$SAVE_LIBS"
fi
AM_CONDITIONAL(HAVE_BROKEN_PERL_LOAD_MODULE,
		test "x$c_cv_have_broken_perl_load_module" = "xyes")

if test "x$with_libperl" = "xyes"
then
	SAVE_CFLAGS="$CFLAGS"
	SAVE_LIBS="$LIBS"
	CFLAGS="$CFLAGS $PERL_CFLAGS"
	LIBS="$LIBS $PERL_LIBS"

	AC_CHECK_MEMBER(
		[struct mgvtbl.svt_local],
		[have_struct_mgvtbl_svt_local="yes"],
		[have_struct_mgvtbl_svt_local="no"],
		[
#include <EXTERN.h>
#include <perl.h>
#include <XSUB.h>
		])

	if test "x$have_struct_mgvtbl_svt_local" = "xyes"
	then
		AC_DEFINE(HAVE_PERL_STRUCT_MGVTBL_SVT_LOCAL, 1,
				  [Define if Perl's struct mgvtbl has member svt_local.])
	fi

	CFLAGS="$SAVE_CFLAGS"
	LIBS="$SAVE_LIBS"
fi
# }}}

# --with-libpq {{{
with_pg_config="pg_config"
with_libpq_includedir=""
with_libpq_libdir=""
with_libpq_cppflags=""
with_libpq_ldflags=""
AC_ARG_WITH(libpq, [AS_HELP_STRING([--with-libpq@<:@=PREFIX@:>@],
	[Path to libpq.])],
[
	if test "x$withval" = "xno"
	then
		with_libpq="no"
	else if test "x$withval" = "xyes"
	then
		with_libpq="yes"
	else
		if test -f "$withval" && test -x "$withval";
		then
			with_pg_config="$withval"
		else if test -x "$withval/bin/pg_config"
		then
			with_pg_config="$withval/bin/pg_config"
		fi; fi
		with_libpq="yes"
	fi; fi
],
[
	with_libpq="yes"
])
if test "x$with_libpq" = "xyes"
then
	with_libpq_includedir=`$with_pg_config --includedir 2> /dev/null`
	pg_config_status=$?

	if test $pg_config_status -eq 0
	then
		if test -n "$with_libpq_includedir"; then
			for dir in $with_libpq_includedir; do
				with_libpq_cppflags="$with_libpq_cppflags -I$dir"
			done
		fi
	else
		AC_MSG_WARN([$with_pg_config returned with status $pg_config_status])
	fi

	SAVE_CPPFLAGS="$CPPFLAGS"
	CPPFLAGS="$CPPFLAGS $with_libpq_cppflags"

	AC_CHECK_HEADERS(libpq-fe.h, [],
		[with_libpq="no (libpq-fe.h not found)"], [])

	CPPFLAGS="$SAVE_CPPFLAGS"
fi
if test "x$with_libpq" = "xyes"
then
	with_libpq_libdir=`$with_pg_config --libdir 2> /dev/null`
	pg_config_status=$?

	if test $pg_config_status -eq 0
	then
		if test -n "$with_libpq_libdir"; then
			for dir in $with_libpq_libdir; do
				with_libpq_ldflags="$with_libpq_ldflags -L$dir"
			done
		fi
	else
		AC_MSG_WARN([$with_pg_config returned with status $pg_config_status])
	fi

	SAVE_LDFLAGS="$LDFLAGS"
	LDFLAGS="$LDFLAGS $with_libpq_ldflags"

	AC_CHECK_LIB(pq, PQconnectdb,
		[with_libpq="yes"],
		[with_libpq="no (symbol 'PQconnectdb' not found)"])

	AC_CHECK_LIB(pq, PQserverVersion,
		[with_libpq="yes"],
		[with_libpq="no (symbol 'PQserverVersion' not found)"])

	LDFLAGS="$SAVE_LDFLAGS"
fi
if test "x$with_libpq" = "xyes"
then
	BUILD_WITH_LIBPQ_CPPFLAGS="$with_libpq_cppflags"
	BUILD_WITH_LIBPQ_LDFLAGS="$with_libpq_ldflags"
	AC_SUBST(BUILD_WITH_LIBPQ_CPPFLAGS)
	AC_SUBST(BUILD_WITH_LIBPQ_LDFLAGS)
fi
AM_CONDITIONAL(BUILD_WITH_LIBPQ, test "x$with_libpq" = "xyes")
# }}}

# --with-libpthread {{{
AC_ARG_WITH(libpthread, [AS_HELP_STRING([--with-libpthread=@<:@=PREFIX@:>@], [Path to libpthread.])],
[	if test "x$withval" != "xno" \
		&& test "x$withval" != "xyes"
	then
		LDFLAGS="$LDFLAGS -L$withval/lib"
		CPPFLAGS="$CPPFLAGS -I$withval/include"
		with_libpthread="yes"
	else
		if test "x$withval" = "xno"
		then
			with_libpthread="no (disabled)"
		fi
	fi
], [with_libpthread="yes"])
if test "x$with_libpthread" = "xyes"
then
	AC_CHECK_LIB(pthread, pthread_create, [with_libpthread="yes"], [with_libpthread="no (libpthread not found)"], [])
fi

if test "x$with_libpthread" = "xyes"
then
	AC_CHECK_HEADERS(pthread.h,, [with_libpthread="no (pthread.h not found)"])
fi
if test "x$with_libpthread" = "xyes"
then
	collect_pthread=1
else
	collect_pthread=0
fi
AC_DEFINE_UNQUOTED(HAVE_LIBPTHREAD, [$collect_pthread],
	[Wether or not to use pthread (POSIX threads) library])
AM_CONDITIONAL(BUILD_WITH_LIBPTHREAD, test "x$with_libpthread" = "xyes")
# }}}

# --with-python {{{
with_python_prog=""
with_python_path="$PATH"
AC_ARG_WITH(python, [AS_HELP_STRING([--with-python@<:@=PREFIX@:>@], [Path to the python interpreter.])],
[
 if test "x$withval" = "xyes" || test "x$withval" = "xno"
 then
	 with_python="$withval"
 else if test -x "$withval"
 then
	 with_python_prog="$withval"
	 with_python_path="`dirname \"$withval\"`$PATH_SEPARATOR$with_python_path"
	 with_python="yes"
 else if test -d "$withval"
 then
	 with_python_path="$withval$PATH_SEPARATOR$with_python_path"
	 with_python="yes"
 else
	 AC_MSG_WARN([Argument not recognized: $withval])
 fi; fi; fi
], [with_python="yes"])

SAVE_PATH="$PATH"
SAVE_CPPFLAGS="$CPPFLAGS"
SAVE_LDFLAGS="$LDFLAGS"
SAVE_LIBS="$LIBS"

PATH="$with_python_path"

if test "x$with_python" = "xyes" && test "x$with_python_prog" = "x"
then
	AC_MSG_CHECKING([for python])
	with_python_prog="`which python 2>/dev/null`"
	if test "x$with_python_prog" = "x"
	then
		AC_MSG_RESULT([not found])
		with_python="no (interpreter not found)"
	else
		AC_MSG_RESULT([$with_python_prog])
	fi
fi

if test "x$with_python" = "xyes"
then
	AC_MSG_CHECKING([for Python CPPFLAGS])
	python_include_path=`echo "import distutils.sysconfig;import sys;sys.stdout.write(distutils.sysconfig.get_python_inc())" | "$with_python_prog" 2>&1`
	python_config_status=$?

	if test "$python_config_status" -ne 0 || test "x$python_include_path" = "x"
	then
		AC_MSG_RESULT([failed with status $python_config_status (output: $python_include_path)])
		with_python="no"
	else
		AC_MSG_RESULT([$python_include_path])
	fi
fi

if test "x$with_python" = "xyes"
then
	CPPFLAGS="-I$python_include_path $CPPFLAGS"
	AC_CHECK_HEADERS(Python.h,
			 [with_python="yes"],
			 [with_python="no ('Python.h' not found)"])
fi

if test "x$with_python" = "xyes"
then
	AC_MSG_CHECKING([for Python LDFLAGS])
	python_library_path=`echo "import distutils.sysconfig;import sys;sys.stdout.write(distutils.sysconfig.get_config_vars(\"LIBDIR\").__getitem__(0))" | "$with_python_prog" 2>&1`
	python_config_status=$?

	if test "$python_config_status" -ne 0 || test "x$python_library_path" = "x"
	then
		AC_MSG_RESULT([failed with status $python_config_status (output: $python_library_path)])
		with_python="no"
	else
		AC_MSG_RESULT([$python_library_path])
	fi
fi

if test "x$with_python" = "xyes"
then
	AC_MSG_CHECKING([for Python LIBS])
	python_library_flags=`echo "import distutils.sysconfig;import sys;sys.stdout.write(distutils.sysconfig.get_config_vars(\"BLDLIBRARY\").__getitem__(0))" | "$with_python_prog" 2>&1`
	python_config_status=$?

	if test "$python_config_status" -ne 0 || test "x$python_library_flags" = "x"
	then
		AC_MSG_RESULT([failed with status $python_config_status (output: $python_library_flags)])
		with_python="no"
	else
		AC_MSG_RESULT([$python_library_flags])
	fi
fi

if test "x$with_python" = "xyes"
then
	LDFLAGS="-L$python_library_path $LDFLAGS"
	LIBS="$python_library_flags $LIBS"

	AC_CHECK_FUNC(PyObject_CallFunction,
		      [with_python="yes"],
		      [with_python="no (Symbol 'PyObject_CallFunction' not found)"])
fi

PATH="$SAVE_PATH"
CPPFLAGS="$SAVE_CPPFLAGS"
LDFLAGS="$SAVE_LDFLAGS"
LIBS="$SAVE_LIBS"

if test "x$with_python" = "xyes"
then
	BUILD_WITH_PYTHON_CPPFLAGS="-I$python_include_path"
	BUILD_WITH_PYTHON_LDFLAGS="-L$python_library_path"
	BUILD_WITH_PYTHON_LIBS="$python_library_flags"
	AC_SUBST(BUILD_WITH_PYTHON_CPPFLAGS)
	AC_SUBST(BUILD_WITH_PYTHON_LDFLAGS)
	AC_SUBST(BUILD_WITH_PYTHON_LIBS)
fi
# }}} --with-python

# --with-librabbitmq {{{
with_librabbitmq_cppflags=""
with_librabbitmq_ldflags=""
AC_ARG_WITH(librabbitmq, [AS_HELP_STRING([--with-librabbitmq@<:@=PREFIX@:>@], [Path to librabbitmq.])],
[
	if test "x$withval" != "xno" && test "x$withval" != "xyes"
	then
		with_librabbitmq_cppflags="-I$withval/include"
		with_librabbitmq_ldflags="-L$withval/lib"
		with_librabbitmq="yes"
	else
		with_librabbitmq="$withval"
	fi
],
[
	with_librabbitmq="yes"
])
SAVE_CPPFLAGS="$CPPFLAGS"
SAVE_LDFLAGS="$LDFLAGS"
CPPFLAGS="$CPPFLAGS $with_librabbitmq_cppflags"
LDFLAGS="$LDFLAGS $with_librabbitmq_ldflags"
if test "x$with_librabbitmq" = "xyes"
then
	AC_CHECK_HEADERS(amqp.h, [with_librabbitmq="yes"], [with_librabbitmq="no (amqp.h not found)"])
fi
if test "x$with_librabbitmq" = "xyes"
then
	# librabbitmq up to version 0.9.1 provides "library_errno", later
	# versions use "library_error". The library does not provide a version
	# macro :( Use "AC_CHECK_MEMBERS" (plural) for automatic defines.
	AC_CHECK_MEMBERS([amqp_rpc_reply_t.library_errno],,,
			 [
#if HAVE_STDLIB_H
# include <stdlib.h>
#endif
#if HAVE_STDIO_H
# include <stdio.h>
#endif
#if HAVE_STDINT_H
# include <stdint.h>
#endif
#if HAVE_INTTYPES_H
# include <inttypes.h>
#endif
#include <amqp.h>
                         ])
fi
if test "x$with_librabbitmq" = "xyes"
then
	AC_CHECK_LIB(rabbitmq, amqp_basic_publish, [with_librabbitmq="yes"], [with_librabbitmq="no (Symbol 'amqp_basic_publish' not found)"])
fi
if test "x$with_librabbitmq" = "xyes"
then
	BUILD_WITH_LIBRABBITMQ_CPPFLAGS="$with_librabbitmq_cppflags"
	BUILD_WITH_LIBRABBITMQ_LDFLAGS="$with_librabbitmq_ldflags"
	BUILD_WITH_LIBRABBITMQ_LIBS="-lrabbitmq"
	AC_SUBST(BUILD_WITH_LIBRABBITMQ_CPPFLAGS)
	AC_SUBST(BUILD_WITH_LIBRABBITMQ_LDFLAGS)
	AC_SUBST(BUILD_WITH_LIBRABBITMQ_LIBS)
	AC_DEFINE(HAVE_LIBRABBITMQ, 1, [Define if librabbitmq is present and usable.])
fi
CPPFLAGS="$SAVE_CPPFLAGS"
LDFLAGS="$SAVE_LDFLAGS"
AM_CONDITIONAL(BUILD_WITH_LIBRABBITMQ, test "x$with_librabbitmq" = "xyes")

with_amqp_tcp_socket="no"
if test "x$with_librabbitmq" = "xyes"
then
	SAVE_CPPFLAGS="$CPPFLAGS"
	SAVE_LDFLAGS="$LDFLAGS"
	SAVE_LIBS="$LIBS"
	CPPFLAGS="$CPPFLAGS $with_librabbitmq_cppflags"
	LDFLAGS="$LDFLAGS $with_librabbitmq_ldflags"
	LIBS="-lrabbitmq"

	AC_CHECK_HEADERS(amqp_tcp_socket.h amqp_socket.h)
	AC_CHECK_FUNC(amqp_tcp_socket_new, [with_amqp_tcp_socket="yes"], [with_amqp_tcp_socket="no"])
	if test "x$with_amqp_tcp_socket" = "xyes"
	then
		AC_DEFINE(HAVE_AMQP_TCP_SOCKET, 1,
				[Define if librabbitmq provides the new TCP socket interface.])
	fi

	AC_CHECK_DECLS(amqp_socket_close,
				[amqp_socket_close_decl="yes"], [amqp_socket_close_decl="no"],
				[[
#include <amqp.h>
#ifdef HAVE_AMQP_TCP_SOCKET_H
# include <amqp_tcp_socket.h>
#endif
#ifdef HAVE_AMQP_SOCKET_H
# include <amqp_socket.h>
#endif
				]])

	CPPFLAGS="$SAVE_CPPFLAGS"
	LDFLAGS="$SAVE_LDFLAGS"
	LIBS="$SAVE_LIBS"
fi
# }}}

# --with-librdkafka {{{
AC_ARG_WITH(librdkafka, [AS_HELP_STRING([--with-librdkafka@<:@=PREFIX@:>@], [Path to librdkafka.])],
[
  if test "x$withval" = "xno" && test "x$withval" != "xyes"
  then
    with_librdkafka_cppflags="-I$withval/include"
    with_librdkafka_ldflags="-L$withval/lib"
    with_librdkafka="yes"
  else
    with_librdkafka="$withval"
  fi
],
[
  with_librdkafka="yes"
])
SAVE_CPPFLAGS="$CPPFLAGS"
SAVE_LDFLAGS="$LDFLAGS"

if test "x$with_librdkafka" = "xyes"
then
	AC_CHECK_HEADERS(librdkafka/rdkafka.h, [with_librdkafka="yes"], [with_librdkafka="no (librdkafka/rdkafka.h not found)"])
fi

if test "x$with_librdkafka" = "xyes"
then
	AC_CHECK_LIB(rdkafka, rd_kafka_new, [with_librdkafka="yes"], [with_librdkafka="no (Symbol 'rd_kafka_new' not found)"])
  AC_CHECK_LIB(rdkafka, rd_kafka_conf_set_log_cb, [with_librdkafka_log_cb="yes"], [with_librdkafka_log_cb="no"])
  AC_CHECK_LIB(rdkafka, rd_kafka_conf_set_logger, [with_librdkafka_logger="yes"], [with_librdkafka_logger="no"])
fi
if test "x$with_librdkafka" = "xyes"
then
	BUILD_WITH_LIBRDKAFKA_CPPFLAGS="$with_librdkafka_cppflags"
	BUILD_WITH_LIBRDKAFKA_LDFLAGS="$with_librdkafka_ldflags"
	BUILD_WITH_LIBRDKAFKA_LIBS="-lrdkafka"
	AC_SUBST(BUILD_WITH_LIBRDKAFKA_CPPFLAGS)
	AC_SUBST(BUILD_WITH_LIBRDKAFKA_LDFLAGS)
	AC_SUBST(BUILD_WITH_LIBRDKAFKA_LIBS)
	AC_DEFINE(HAVE_LIBRDKAFKA, 1, [Define if librdkafka is present and usable.])
  if test "x$with_librdkafka_log_cb" = "xyes"
  then
        AC_DEFINE(HAVE_LIBRDKAFKA_LOG_CB, 1, [Define if librdkafka log facility is present and usable.])
  fi
  if test "x$with_librdkafka_logger" = "xyes"
  then
        AC_DEFINE(HAVE_LIBRDKAFKA_LOGGER, 1, [Define if librdkafka log facility is present and usable.])
  fi
fi
CPPFLAGS="$SAVE_CPPFLAGS"
LDFLAGS="$SAVE_LDFLAGS"
AM_CONDITIONAL(BUILD_WITH_LIBRDKAFKA, test "x$with_librdkafka" = "xyes")

# }}}

# --with-librouteros {{{
AC_ARG_WITH(librouteros, [AS_HELP_STRING([--with-librouteros@<:@=PREFIX@:>@], [Path to librouteros.])],
[
 if test "x$withval" = "xyes"
 then
	 with_librouteros="yes"
 else if test "x$withval" = "xno"
 then
	 with_librouteros="no"
 else
	 with_librouteros="yes"
	 LIBROUTEROS_CPPFLAGS="$LIBROUTEROS_CPPFLAGS -I$withval/include"
	 LIBROUTEROS_LDFLAGS="$LIBROUTEROS_LDFLAGS -L$withval/lib"
 fi; fi
],
[with_librouteros="yes"])

SAVE_CPPFLAGS="$CPPFLAGS"
SAVE_LDFLAGS="$LDFLAGS"

CPPFLAGS="$CPPFLAGS $LIBROUTEROS_CPPFLAGS"
LDFLAGS="$LDFLAGS $LIBROUTEROS_LDFLAGS"

if test "x$with_librouteros" = "xyes"
then
	if test "x$LIBROUTEROS_CPPFLAGS" != "x"
	then
		AC_MSG_NOTICE([librouteros CPPFLAGS: $LIBROUTEROS_CPPFLAGS])
	fi
	AC_CHECK_HEADERS(routeros_api.h,
	[with_librouteros="yes"],
	[with_librouteros="no (routeros_api.h not found)"])
fi
if test "x$with_librouteros" = "xyes"
then
	if test "x$LIBROUTEROS_LDFLAGS" != "x"
	then
		AC_MSG_NOTICE([librouteros LDFLAGS: $LIBROUTEROS_LDFLAGS])
	fi
	AC_CHECK_LIB(routeros, ros_interface,
	[with_librouteros="yes"],
	[with_librouteros="no (symbol 'ros_interface' not found)"])
fi

CPPFLAGS="$SAVE_CPPFLAGS"
LDFLAGS="$SAVE_LDFLAGS"

if test "x$with_librouteros" = "xyes"
then
	BUILD_WITH_LIBROUTEROS_CPPFLAGS="$LIBROUTEROS_CPPFLAGS"
	BUILD_WITH_LIBROUTEROS_LDFLAGS="$LIBROUTEROS_LDFLAGS"
	AC_SUBST(BUILD_WITH_LIBROUTEROS_CPPFLAGS)
	AC_SUBST(BUILD_WITH_LIBROUTEROS_LDFLAGS)
fi
AM_CONDITIONAL(BUILD_WITH_LIBROUTEROS, test "x$with_librouteros" = "xyes")
# }}}

# --with-librrd {{{
# AC_ARG_WITH (package, help-string, [action-if-given], [action-if-not-given])
librrd_cflags=""
librrd_ldflags=""
librrd_threadsafe="yes"
librrd_rrdc_update="no"
AC_ARG_WITH(librrd, [AS_HELP_STRING([--with-librrd@<:@=PREFIX@:>@], [Path to rrdtool.])],
[	if test "x$withval" != "xno" && test "x$withval" != "xyes"
	then
		librrd_cflags="-I$withval/include"
		librrd_ldflags="-L$withval/lib"
		with_librrd="yes"
	else
		with_librrd="$withval"
	fi
], [with_librrd="yes"])
if test "x$with_librrd" = "xyes"
then
	SAVE_CPPFLAGS="$CPPFLAGS"
	SAVE_LDFLAGS="$LDFLAGS"

	CPPFLAGS="$CPPFLAGS $librrd_cflags"
	LDFLAGS="$LDFLAGS $librrd_ldflags"

	AC_CHECK_HEADERS(rrd.h,, [with_librrd="no (rrd.h not found)"])

	CPPFLAGS="$SAVE_CPPFLAGS"
	LDFLAGS="$SAVE_LDFLAGS"
fi
if test "x$with_librrd" = "xyes"
then
	SAVE_CPPFLAGS="$CPPFLAGS"
	SAVE_LDFLAGS="$LDFLAGS"

	CPPFLAGS="$CPPFLAGS $librrd_cflags"
	LDFLAGS="$LDFLAGS $librrd_ldflags"

	AC_CHECK_LIB(rrd_th, rrd_update_r,
	[with_librrd="yes"
	 librrd_ldflags="$librrd_ldflags -lrrd_th -lm"
	],
	[librrd_threadsafe="no"
	 AC_CHECK_LIB(rrd, rrd_update,
	 [with_librrd="yes"
	  librrd_ldflags="$librrd_ldflags -lrrd -lm"
	 ],
	 [with_librrd="no (symbol 'rrd_update' not found)"],
	 [-lm])
	],
	[-lm])

	if test "x$librrd_threadsafe" = "xyes"
	then
		AC_CHECK_LIB(rrd_th, rrdc_update, [librrd_rrdc_update="yes"], [librrd_rrdc_update="no"])
	else
		AC_CHECK_LIB(rrd, rrdc_update, [librrd_rrdc_update="yes"], [librrd_rrdc_update="no"])
	fi

	CPPFLAGS="$SAVE_CPPFLAGS"
	LDFLAGS="$SAVE_LDFLAGS"
fi
if test "x$with_librrd" = "xyes"
then
	BUILD_WITH_LIBRRD_CFLAGS="$librrd_cflags"
	BUILD_WITH_LIBRRD_LDFLAGS="$librrd_ldflags"
	AC_SUBST(BUILD_WITH_LIBRRD_CFLAGS)
	AC_SUBST(BUILD_WITH_LIBRRD_LDFLAGS)
fi
if test "x$librrd_threadsafe" = "xyes"
then
	AC_DEFINE(HAVE_THREADSAFE_LIBRRD, 1, [Define to 1 if you have the threadsafe rrd library (-lrrd_th).])
fi
# }}}

# --with-libsensors {{{
with_sensors_cflags=""
with_sensors_ldflags=""
AC_ARG_WITH(libsensors, [AS_HELP_STRING([--with-libsensors@<:@=PREFIX@:>@], [Path to lm_sensors.])],
[
	if test "x$withval" = "xno"
	then
		with_libsensors="no"
	else
		with_libsensors="yes"
		if test "x$withval" != "xyes"
		then
			with_sensors_cflags="-I$withval/include"
			with_sensors_ldflags="-L$withval/lib"
			with_libsensors="yes"
		fi
	fi
],
[
	if test "x$ac_system" = "xLinux"
	then
		with_libsensors="yes"
	else
		with_libsensors="no (Linux only library)"
	fi
])
if test "x$with_libsensors" = "xyes"
then
	SAVE_CPPFLAGS="$CPPFLAGS"
	CPPFLAGS="$CPPFLAGS $with_sensors_cflags"

#	AC_CHECK_HEADERS(sensors/sensors.h,
#	[
#		AC_DEFINE(HAVE_SENSORS_SENSORS_H, 1, [Define to 1 if you have the <sensors/sensors.h> header file.])
#	],
#	[with_libsensors="no (sensors/sensors.h not found)"])
	AC_CHECK_HEADERS(sensors/sensors.h, [], [with_libsensors="no (sensors/sensors.h not found)"])

	CPPFLAGS="$SAVE_CPPFLAGS"
fi
if test "x$with_libsensors" = "xyes"
then
	SAVE_CPPFLAGS="$CPPFLAGS"
	SAVE_LDFLAGS="$LDFLAGS"
	CPPFLAGS="$CPPFLAGS $with_sensors_cflags"
	LDFLAGS="$LDFLAGS $with_sensors_ldflags"

	AC_CHECK_LIB(sensors, sensors_init,
	[
		AC_DEFINE(HAVE_LIBSENSORS, 1, [Define to 1 if you have the sensors library (-lsensors).])
	],
	[with_libsensors="no (libsensors not found)"])

	CPPFLAGS="$SAVE_CPPFLAGS"
	LDFLAGS="$SAVE_LDFLAGS"
fi
if test "x$with_libsensors" = "xyes"
then
	BUILD_WITH_LIBSENSORS_CFLAGS="$with_sensors_cflags"
	BUILD_WITH_LIBSENSORS_LDFLAGS="$with_sensors_ldflags"
	AC_SUBST(BUILD_WITH_LIBSENSORS_CFLAGS)
	AC_SUBST(BUILD_WITH_LIBSENSORS_LDFLAGS)
fi
AM_CONDITIONAL(BUILD_WITH_LM_SENSORS, test "x$with_libsensors" = "xyes")
# }}}

# --with-libsigrok {{{
with_libsigrok_cflags=""
with_libsigrok_ldflags=""
AC_ARG_WITH(libsigrok, [AS_HELP_STRING([--with-libsigrok@<:@=PREFIX@:>@], [Path to libsigrok.])],
[
	if test "x$withval" = "xno"
	then
		with_libsigrok="no"
	else
		with_libsigrok="yes"
		if test "x$withval" != "xyes"
		then
			with_libsigrok_cflags="-I$withval/include"
			with_libsigrok_ldflags="-L$withval/lib"
		fi
	fi
],[with_libsigrok="yes"])

# libsigrok has a glib dependency
if test "x$with_libsigrok" = "xyes"
then
m4_ifdef([AM_PATH_GLIB_2_0],
	[
	 AM_PATH_GLIB_2_0([2.28.0],
	 	[with_libsigrok_cflags="$with_libsigrok_cflags $GLIB_CFLAGS"; with_libsigrok_ldflags="$with_libsigrok_ldflags $GLIB_LIBS"])
	],
	[
	 with_libsigrok="no (glib not available)"
	]
)
fi

# libsigrok headers
if test "x$with_libsigrok" = "xyes"
then
	SAVE_CPPFLAGS="$CPPFLAGS"
	CPPFLAGS="$CPPFLAGS $with_libsigrok_cflags"

	AC_CHECK_HEADERS(libsigrok/libsigrok.h, [], [with_libsigrok="no (libsigrok/libsigrok.h not found)"])

	CPPFLAGS="$SAVE_CPPFLAGS"
fi

# libsigrok library
if test "x$with_libsigrok" = "xyes"
then
	SAVE_CPPFLAGS="$CPPFLAGS"
	SAVE_LDFLAGS="$LDFLAGS"
	CPPFLAGS="$CPPFLAGS $with_libsigrok_cflags"
	LDFLAGS="$LDFLAGS $with_libsigrok_ldflags"

	AC_CHECK_LIB(sigrok, sr_init,
	[
		AC_DEFINE(HAVE_LIBSIGROK, 1, [Define to 1 if you have the sigrok library (-lsigrok).])
	],
	[with_libsigrok="no (libsigrok not found)"])

	CPPFLAGS="$SAVE_CPPFLAGS"
	LDFLAGS="$SAVE_LDFLAGS"
fi
if test "x$with_libsigrok" = "xyes"
then
	BUILD_WITH_LIBSIGROK_CFLAGS="$with_libsigrok_cflags"
	BUILD_WITH_LIBSIGROK_LDFLAGS="$with_libsigrok_ldflags"
	AC_SUBST(BUILD_WITH_LIBSIGROK_CFLAGS)
	AC_SUBST(BUILD_WITH_LIBSIGROK_LDFLAGS)
fi
AM_CONDITIONAL(BUILD_WITH_LIBSIGROK, test "x$with_libsigrok" = "xyes")
# }}}

# --with-libstatgrab {{{
with_libstatgrab_cflags=""
with_libstatgrab_ldflags=""
AC_ARG_WITH(libstatgrab, [AS_HELP_STRING([--with-libstatgrab@<:@=PREFIX@:>@], [Path to libstatgrab.])],
[
 if test "x$withval" != "xno" \
   && test "x$withval" != "xyes"
 then
   with_libstatgrab_cflags="-I$withval/include"
   with_libstatgrab_ldflags="-L$withval/lib -lstatgrab"
   with_libstatgrab="yes"
   with_libstatgrab_pkg_config="no"
 else
   with_libstatgrab="$withval"
   with_libstatgrab_pkg_config="yes"
 fi
 ],
[
 with_libstatgrab="yes"
 with_libstatgrab_pkg_config="yes"
])

if test "x$with_libstatgrab" = "xyes" \
  && test "x$with_libstatgrab_pkg_config" = "xyes"
then
  if test "x$PKG_CONFIG" != "x"
  then
    AC_MSG_CHECKING([pkg-config for libstatgrab])
    temp_result="found"
    $PKG_CONFIG --exists libstatgrab 2>/dev/null
    if test "$?" != "0"
    then
      with_libstatgrab_pkg_config="no"
      with_libstatgrab="no (pkg-config doesn't know libstatgrab)"
      temp_result="not found"
    fi
    AC_MSG_RESULT([$temp_result])
  else
    AC_MSG_NOTICE([pkg-config not available, trying to guess flags for the statgrab library.])
    with_libstatgrab_pkg_config="no"
    with_libstatgrab_ldflags="$with_libstatgrab_ldflags -lstatgrab"
  fi
fi

if test "x$with_libstatgrab" = "xyes" \
  && test "x$with_libstatgrab_pkg_config" = "xyes" \
  && test "x$with_libstatgrab_cflags" = "x"
then
  AC_MSG_CHECKING([for libstatgrab CFLAGS])
  temp_result="`$PKG_CONFIG --cflags libstatgrab`"
  if test "$?" = "0"
  then
    with_libstatgrab_cflags="$temp_result"
  else
    with_libstatgrab="no ($PKG_CONFIG --cflags libstatgrab failed)"
    temp_result="$PKG_CONFIG --cflags libstatgrab failed"
  fi
  AC_MSG_RESULT([$temp_result])
fi

if test "x$with_libstatgrab" = "xyes" \
  && test "x$with_libstatgrab_pkg_config" = "xyes" \
  && test "x$with_libstatgrab_ldflags" = "x"
then
  AC_MSG_CHECKING([for libstatgrab LDFLAGS])
  temp_result="`$PKG_CONFIG --libs libstatgrab`"
  if test "$?" = "0"
  then
    with_libstatgrab_ldflags="$temp_result"
  else
    with_libstatgrab="no ($PKG_CONFIG --libs libstatgrab failed)"
    temp_result="$PKG_CONFIG --libs libstatgrab failed"
  fi
  AC_MSG_RESULT([$temp_result])
fi

if test "x$with_libstatgrab" = "xyes"
then
  SAVE_CPPFLAGS="$CPPFLAGS"
  CPPFLAGS="$CPPFLAGS $with_libstatgrab_cflags"

  AC_CHECK_HEADERS(statgrab.h,
		   [with_libstatgrab="yes"],
		   [with_libstatgrab="no (statgrab.h not found)"])

  CPPFLAGS="$SAVE_CPPFLAGS"
fi

if test "x$with_libstatgrab" = "xyes"
then
  SAVE_CFLAGS="$CFLAGS"
  SAVE_LDFLAGS="$LDFLAGS"

  CFLAGS="$CFLAGS $with_libstatgrab_cflags"
  LDFLAGS="$LDFLAGS $with_libstatgrab_ldflags"

  AC_CHECK_LIB(statgrab, sg_init,
	       [with_libstatgrab="yes"],
	       [with_libstatgrab="no (symbol sg_init not found)"])

  CFLAGS="$SAVE_CFLAGS"
  LDFLAGS="$SAVE_LDFLAGS"
fi

if test "x$with_libstatgrab" = "xyes"
then
  SAVE_CFLAGS="$CFLAGS"
  SAVE_LIBS="$LIBS"

  CFLAGS="$CFLAGS $with_libstatgrab_cflags"
  LDFLAGS="$LDFLAGS $with_libstatgrab_ldflags"
  LIBS="-lstatgrab $LIBS"

  AC_CACHE_CHECK([if libstatgrab >= 0.90],
          [c_cv_have_libstatgrab_0_90],
          AC_LINK_IFELSE([AC_LANG_PROGRAM(
[[[
#include <stdio.h>
#include <statgrab.h>
]]],
[[[
      if (sg_init()) return 0;
]]]
    )],
    [c_cv_have_libstatgrab_0_90="no"],
    [c_cv_have_libstatgrab_0_90="yes"]
          )
  )

  CFLAGS="$SAVE_CFLAGS"
  LDFLAGS="$SAVE_LDFLAGS"
  LIBS="$SAVE_LIBS"
fi

AM_CONDITIONAL(BUILD_WITH_LIBSTATGRAB, test "x$with_libstatgrab" = "xyes")
if test "x$with_libstatgrab" = "xyes"
then
  AC_DEFINE(HAVE_LIBSTATGRAB, 1, [Define to 1 if you have the 'statgrab' library (-lstatgrab)])
  BUILD_WITH_LIBSTATGRAB_CFLAGS="$with_libstatgrab_cflags"
  BUILD_WITH_LIBSTATGRAB_LDFLAGS="$with_libstatgrab_ldflags"
  AC_SUBST(BUILD_WITH_LIBSTATGRAB_CFLAGS)
  AC_SUBST(BUILD_WITH_LIBSTATGRAB_LDFLAGS)
  if test "x$c_cv_have_libstatgrab_0_90" = "xyes"
  then
        AC_DEFINE(HAVE_LIBSTATGRAB_0_90, 1, [Define to 1 if libstatgrab version >= 0.90])
  fi
fi
# }}}

# --with-libtokyotyrant {{{
with_libtokyotyrant_cppflags=""
with_libtokyotyrant_ldflags=""
with_libtokyotyrant_libs=""
AC_ARG_WITH(libtokyotyrant, [AS_HELP_STRING([--with-libtokyotyrant@<:@=PREFIX@:>@], [Path to libtokyotyrant.])],
[
  if test "x$withval" = "xno"
  then
    with_libtokyotyrant="no"
  else if test "x$withval" = "xyes"
  then
    with_libtokyotyrant="yes"
  else
    with_libtokyotyrant_cppflags="-I$withval/include"
    with_libtokyotyrant_ldflags="-L$withval/include"
    with_libtokyotyrant_libs="-ltokyotyrant"
    with_libtokyotyrant="yes"
  fi; fi
],
[
  with_libtokyotyrant="yes"
])

if test "x$with_libtokyotyrant" = "xyes"
then
  if $PKG_CONFIG --exists tokyotyrant
  then
    with_libtokyotyrant_cppflags="$with_libtokyotyrant_cppflags `$PKG_CONFIG --cflags tokyotyrant`"
    with_libtokyotyrant_ldflags="$with_libtokyotyrant_ldflags `$PKG_CONFIG --libs-only-L tokyotyrant`"
    with_libtokyotyrant_libs="$with_libtokyotyrant_libs `$PKG_CONFIG --libs-only-l tokyotyrant`"
  fi
fi

SAVE_CPPFLAGS="$CPPFLAGS"
SAVE_LDFLAGS="$LDFLAGS"
CPPFLAGS="$CPPFLAGS $with_libtokyotyrant_cppflags"
LDFLAGS="$LDFLAGS $with_libtokyotyrant_ldflags"

if test "x$with_libtokyotyrant" = "xyes"
then
  AC_CHECK_HEADERS(tcrdb.h,
  [
          AC_DEFINE(HAVE_TCRDB_H, 1,
                    [Define to 1 if you have the <tcrdb.h> header file.])
  ], [with_libtokyotyrant="no (tcrdb.h not found)"])
fi

if test "x$with_libtokyotyrant" = "xyes"
then
  AC_CHECK_LIB(tokyotyrant, tcrdbrnum,
  [
          AC_DEFINE(HAVE_LIBTOKYOTYRANT, 1,
                    [Define to 1 if you have the tokyotyrant library (-ltokyotyrant).])
  ],
  [with_libtokyotyrant="no (symbol tcrdbrnum not found)"],
  [$with_libtokyotyrant_libs])
fi

CPPFLAGS="$SAVE_CPPFLAGS"
LDFLAGS="$SAVE_LDFLAGS"

if test "x$with_libtokyotyrant" = "xyes"
then
  BUILD_WITH_LIBTOKYOTYRANT_CPPFLAGS="$with_libtokyotyrant_cppflags"
  BUILD_WITH_LIBTOKYOTYRANT_LDFLAGS="$with_libtokyotyrant_ldflags"
  BUILD_WITH_LIBTOKYOTYRANT_LIBS="$with_libtokyotyrant_libs"
  AC_SUBST(BUILD_WITH_LIBTOKYOTYRANT_CPPFLAGS)
  AC_SUBST(BUILD_WITH_LIBTOKYOTYRANT_LDFLAGS)
  AC_SUBST(BUILD_WITH_LIBTOKYOTYRANT_LIBS)
fi
AM_CONDITIONAL(BUILD_WITH_LIBTOKYOTYRANT, test "x$with_libtokyotyrant" = "xyes")
# }}}

# --with-libudev {{{
with_libudev_cflags=""
with_libudev_ldflags=""
AC_ARG_WITH(libudev, [AS_HELP_STRING([--with-libudev@<:@=PREFIX@:>@], [Path to libudev.])],
[
	if test "x$withval" = "xno"
	then
		with_libudev="no"
	else
		with_libudev="yes"
		if test "x$withval" != "xyes"
		then
			with_libudev_cflags="-I$withval/include"
			with_libudev_ldflags="-L$withval/lib"
			with_libudev="yes"
		fi
	fi
],
[
	if test "x$ac_system" = "xLinux"
	then
		with_libudev="yes"
	else
		with_libudev="no (Linux only library)"
	fi
])
if test "x$with_libudev" = "xyes"
then
	SAVE_CPPFLAGS="$CPPFLAGS"
	CPPFLAGS="$CPPFLAGS $with_libudev_cflags"

	AC_CHECK_HEADERS(libudev.h, [], [with_libudev="no (libudev.h not found)"])

	CPPFLAGS="$SAVE_CPPFLAGS"
fi
if test "x$with_libudev" = "xyes"
then
	SAVE_CPPFLAGS="$CPPFLAGS"
	SAVE_LDFLAGS="$LDFLAGS"
	CPPFLAGS="$CPPFLAGS $with_libudev_cflags"
	LDFLAGS="$LDFLAGS $with_libudev_ldflags"

	AC_CHECK_LIB(udev, udev_new,
	[
		AC_DEFINE(HAVE_LIBUDEV, 1, [Define to 1 if you have the udev library (-ludev).])
	],
	[with_libudev="no (libudev not found)"])

	CPPFLAGS="$SAVE_CPPFLAGS"
	LDFLAGS="$SAVE_LDFLAGS"
fi
if test "x$with_libudev" = "xyes"
then
	BUILD_WITH_LIBUDEV_CFLAGS="$with_libudev_cflags"
	BUILD_WITH_LIBUDEV_LDFLAGS="$with_libudev_ldflags"
	AC_SUBST(BUILD_WITH_LIBUDEV_CFLAGS)
	AC_SUBST(BUILD_WITH_LIBUDEV_LDFLAGS)
fi
AM_CONDITIONAL(BUILD_WITH_LIBUDEV, test "x$with_libudev" = "xyes")
# }}}

# --with-libupsclient {{{
with_libupsclient_config=""
with_libupsclient_cflags=""
with_libupsclient_libs=""
AC_ARG_WITH(libupsclient, [AS_HELP_STRING([--with-libupsclient@<:@=PREFIX@:>@], [Path to the upsclient library.])],
[
	if test "x$withval" = "xno"
	then
		with_libupsclient="no"
	else if test "x$withval" = "xyes"
	then
		with_libupsclient="use_pkgconfig"
	else
		if test -x "$withval"
		then
			with_libupsclient_config="$withval"
			with_libupsclient="use_libupsclient_config"
		else if test -x "$withval/bin/libupsclient-config"
		then
			with_libupsclient_config="$withval/bin/libupsclient-config"
			with_libupsclient="use_libupsclient_config"
		else
			AC_MSG_NOTICE([Not checking for libupsclient: Manually configured])
			with_libupsclient_cflags="-I$withval/include"
			with_libupsclient_libs="-L$withval/lib -lupsclient"
			with_libupsclient="yes"
		fi; fi
	fi; fi
],
[with_libupsclient="use_pkgconfig"])

# configure using libupsclient-config
if test "x$with_libupsclient" = "xuse_libupsclient_config"
then
	AC_MSG_NOTICE([Checking for libupsclient using $with_libupsclient_config])
	with_libupsclient_cflags="`$with_libupsclient_config --cflags`"
	if test $? -ne 0
	then
		with_libupsclient="no ($with_libupsclient_config failed)"
	fi
	with_libupsclient_libs="`$with_libupsclient_config --libs`"
	if test $? -ne 0
	then
		with_libupsclient="no ($with_libupsclient_config failed)"
	fi
fi
if test "x$with_libupsclient" = "xuse_libupsclient_config"
then
	with_libupsclient="yes"
fi

# configure using pkg-config
if test "x$with_libupsclient" = "xuse_pkgconfig"
then
	if test "x$PKG_CONFIG" = "x"
	then
		with_libupsclient="no (Don't have pkg-config)"
	fi
fi
if test "x$with_libupsclient" = "xuse_pkgconfig"
then
	AC_MSG_NOTICE([Checking for libupsclient using $PKG_CONFIG])
	$PKG_CONFIG --exists 'libupsclient' 2>/dev/null
	if test $? -ne 0
	then
		with_libupsclient="no (pkg-config doesn't know libupsclient)"
	fi
fi
if test "x$with_libupsclient" = "xuse_pkgconfig"
then
	with_libupsclient_cflags="`$PKG_CONFIG --cflags 'libupsclient'`"
	if test $? -ne 0
	then
		with_libupsclient="no ($PKG_CONFIG failed)"
	fi
	with_libupsclient_libs="`$PKG_CONFIG --libs 'libupsclient'`"
	if test $? -ne 0
	then
		with_libupsclient="no ($PKG_CONFIG failed)"
	fi
fi
if test "x$with_libupsclient" = "xuse_pkgconfig"
then
	with_libupsclient="yes"
fi

# with_libupsclient_cflags and with_libupsclient_libs are set up now, let's do
# the actual checks.
if test "x$with_libupsclient" = "xyes"
then
	SAVE_CPPFLAGS="$CPPFLAGS"
	CPPFLAGS="$CPPFLAGS $with_libupsclient_cflags"

	AC_CHECK_HEADERS(upsclient.h, [], [with_libupsclient="no (upsclient.h not found)"])

	CPPFLAGS="$SAVE_CPPFLAGS"
fi
if test "x$with_libupsclient" = "xyes"
then
	SAVE_CPPFLAGS="$CPPFLAGS"
	SAVE_LDFLAGS="$LDFLAGS"

	CPPFLAGS="$CPPFLAGS $with_libupsclient_cflags"
	LDFLAGS="$LDFLAGS $with_libupsclient_libs"

	AC_CHECK_LIB(upsclient, upscli_connect,
		     [with_libupsclient="yes"],
		     [with_libupsclient="no (symbol upscli_connect not found)"])

	CPPFLAGS="$SAVE_CPPFLAGS"
	LDFLAGS="$SAVE_LDFLAGS"
fi
if test "x$with_libupsclient" = "xyes"
then
	SAVE_CPPFLAGS="$CPPFLAGS"
	CPPFLAGS="$CPPFLAGS $with_libupsclient_cflags"

	AC_CHECK_TYPES([UPSCONN_t, UPSCONN], [], [],
[#include <stdlib.h>
#include <stdio.h>
#include <upsclient.h>])

	CPPFLAGS="$SAVE_CPPFLAGS"
fi
if test "x$with_libupsclient" = "xyes"
then
	BUILD_WITH_LIBUPSCLIENT_CFLAGS="$with_libupsclient_cflags"
	BUILD_WITH_LIBUPSCLIENT_LIBS="$with_libupsclient_libs"
	AC_SUBST(BUILD_WITH_LIBUPSCLIENT_CFLAGS)
	AC_SUBST(BUILD_WITH_LIBUPSCLIENT_LIBS)
fi
# }}}

# --with-libxmms {{{
with_xmms_config="xmms-config"
with_xmms_cflags=""
with_xmms_libs=""
AC_ARG_WITH(libxmms, [AS_HELP_STRING([--with-libxmms@<:@=PREFIX@:>@], [Path to libxmms.])],
[
	if test "x$withval" != "xno" \
		&& test "x$withval" != "xyes"
	then
		if test -f "$withval" && test -x "$withval";
		then
			with_xmms_config="$withval"
		else if test -x "$withval/bin/xmms-config"
		then
			with_xmms_config="$withval/bin/xmms-config"
		fi; fi
		with_libxmms="yes"
	else if test "x$withval" = "xno"
	then
		with_libxmms="no"
	else
		with_libxmms="yes"
	fi; fi
],
[
	with_libxmms="yes"
])
if test "x$with_libxmms" = "xyes"
then
	with_xmms_cflags=`$with_xmms_config --cflags 2>/dev/null`
	xmms_config_status=$?

	if test $xmms_config_status -ne 0
	then
		with_libxmms="no"
	fi
fi
if test "x$with_libxmms" = "xyes"
then
	with_xmms_libs=`$with_xmms_config --libs 2>/dev/null`
	xmms_config_status=$?

	if test $xmms_config_status -ne 0
	then
		with_libxmms="no"
	fi
fi
if test "x$with_libxmms" = "xyes"
then
	AC_CHECK_LIB(xmms, xmms_remote_get_info,
	[
		BUILD_WITH_LIBXMMS_CFLAGS="$with_xmms_cflags"
		BUILD_WITH_LIBXMMS_LIBS="$with_xmms_libs"
		AC_SUBST(BUILD_WITH_LIBXMMS_CFLAGS)
		AC_SUBST(BUILD_WITH_LIBXMMS_LIBS)
	],
	[
		with_libxmms="no"
	],
	[$with_xmms_libs])
fi
with_libxmms_numeric=0
if test "x$with_libxmms" = "xyes"
then
	with_libxmms_numeric=1
fi
AC_DEFINE_UNQUOTED(HAVE_LIBXMMS, [$with_libxmms_numeric], [Define to 1 if you have the 'xmms' library (-lxmms).])
AM_CONDITIONAL(BUILD_WITH_LIBXMMS, test "x$with_libxmms" = "xyes")
# }}}

# --with-libyajl {{{
with_libyajl_cppflags=""
with_libyajl_ldflags=""
AC_ARG_WITH(libyajl, [AS_HELP_STRING([--with-libyajl@<:@=PREFIX@:>@], [Path to libyajl.])],
[
	if test "x$withval" != "xno" && test "x$withval" != "xyes"
	then
		with_libyajl_cppflags="-I$withval/include"
		with_libyajl_ldflags="-L$withval/lib"
		with_libyajl="yes"
	else
		with_libyajl="$withval"
	fi
],
[
	with_libyajl="yes"
])
if test "x$with_libyajl" = "xyes"
then
	SAVE_CPPFLAGS="$CPPFLAGS"
	CPPFLAGS="$CPPFLAGS $with_libyajl_cppflags"

	AC_CHECK_HEADERS(yajl/yajl_parse.h, [with_libyajl="yes"], [with_libyajl="no (yajl/yajl_parse.h not found)"])
	AC_CHECK_HEADERS(yajl/yajl_version.h)

	CPPFLAGS="$SAVE_CPPFLAGS"
fi
if test "x$with_libyajl" = "xyes"
then
	SAVE_CPPFLAGS="$CPPFLAGS"
	SAVE_LDFLAGS="$LDFLAGS"
	CPPFLAGS="$CPPFLAGS $with_libyajl_cppflags"
	LDFLAGS="$LDFLAGS $with_libyajl_ldflags"

	AC_CHECK_LIB(yajl, yajl_alloc, [with_libyajl="yes"], [with_libyajl="no (Symbol 'yajl_alloc' not found)"])

	CPPFLAGS="$SAVE_CPPFLAGS"
	LDFLAGS="$SAVE_LDFLAGS"
fi
if test "x$with_libyajl" = "xyes"
then
	BUILD_WITH_LIBYAJL_CPPFLAGS="$with_libyajl_cppflags"
	BUILD_WITH_LIBYAJL_LDFLAGS="$with_libyajl_ldflags"
	BUILD_WITH_LIBYAJL_LIBS="-lyajl"
	AC_SUBST(BUILD_WITH_LIBYAJL_CPPFLAGS)
	AC_SUBST(BUILD_WITH_LIBYAJL_LDFLAGS)
	AC_SUBST(BUILD_WITH_LIBYAJL_LIBS)
	AC_DEFINE(HAVE_LIBYAJL, 1, [Define if libyajl is present and usable.])
fi
AM_CONDITIONAL(BUILD_WITH_LIBYAJL, test "x$with_libyajl" = "xyes")
# }}}

# --with-mic {{{
with_mic_cflags="-I/opt/intel/mic/sysmgmt/sdk/include"
with_mic_ldpath="-L/opt/intel/mic/sysmgmt/sdk/lib/Linux"
with_mic_libs=""
AC_ARG_WITH(mic,[AS_HELP_STRING([--with-mic@<:@=PREFIX@:>@], [Path to Intel MIC Access API.])],
[
	if test "x$withval" = "xno"
	then
		with_mic="no"
	else if test "x$withval" = "xyes"
	then
		with_mic="yes"
	else if test -d "$with_mic/lib"
	then
		AC_MSG_NOTICE([Not checking for Intel Mic: Manually configured])
		with_mic_cflags="-I$withval/include"
		with_mic_ldpath="-L$withval/lib/Linux"
		with_mic_libs="-lMicAccessSDK -lscif -lpthread"
		with_mic="yes"
	fi; fi; fi
],
[with_mic="yes"])
if test "x$with_mic" = "xyes"
then
	SAVE_CPPFLAGS="$CPPFLAGS"
	CPPFLAGS="$CPPFLAGS $with_mic_cflags"
	AC_CHECK_HEADERS(MicAccessApi.h,[],[with_mic="no (MicAccessApi not found)"])
	CPPFLAGS="$SAVE_CPPFLAGS"
fi
if test "x$with_mic" = "xyes"
then
	SAVE_CPPFLAGS="$CPPFLAGS"
	SAVE_LDFLAGS="$LDFLAGS"

	CPPFLAGS="$CPPFLAGS $with_mic_cflags"
	LDFLAGS="$LDFLAGS $with_mic_ldpath"

	AC_CHECK_LIB(MicAccessSDK, MicInitAPI,
			[with_mic_ldpath="$with_mic_ldpath"
			with_mic_libs="-lMicAccessSDK -lscif -lpthread"],
			[with_mic="no (symbol MicInitAPI not found)"],[-lscif -lpthread])

	CPPFLAGS="$SAVE_CPPFLAGS"
	LDFLAGS="$SAVE_LDFLAGS"
fi

if test "x$with_mic" = "xyes"
then
	BUILD_WITH_MIC_CPPFLAGS="$with_mic_cflags"
	BUILD_WITH_MIC_LIBPATH="$with_mic_ldpath"
	BUILD_WITH_MIC_LDADD="$with_mic_libs"
	AC_SUBST(BUILD_WITH_MIC_CPPFLAGS)
	AC_SUBST(BUILD_WITH_MIC_LIBPATH)
	AC_SUBST(BUILD_WITH_MIC_LDADD)
fi
#}}}

# --with-libvarnish {{{
with_libvarnish_cppflags=""
with_libvarnish_cflags=""
with_libvarnish_libs=""
AC_ARG_WITH(libvarnish, [AS_HELP_STRING([--with-libvarnish@<:@=PREFIX@:>@], [Path to libvarnish.])],
[
	if test "x$withval" = "xno"
	then
		with_libvarnish="no"
	else if test "x$withval" = "xyes"
	then
		with_libvarnish="use_pkgconfig"
	else if test -d "$with_libvarnish/lib"
	then
		AC_MSG_NOTICE([Not checking for libvarnish: Manually configured])
		with_libvarnish_cflags="-I$withval/include"
		with_libvarnish_libs="-L$withval/lib -lvarnishapi"
		with_libvarnish="yes"
	fi; fi; fi
],
[with_libvarnish="use_pkgconfig"])

# configure using pkg-config
if test "x$with_libvarnish" = "xuse_pkgconfig"
then
	if test "x$PKG_CONFIG" = "x"
	then
		with_libvarnish="no (Don't have pkg-config)"
	fi
fi
if test "x$with_libvarnish" = "xuse_pkgconfig"
then
	AC_MSG_NOTICE([Checking for varnishapi using $PKG_CONFIG])
	$PKG_CONFIG --exists 'varnishapi' 2>/dev/null
	if test $? -ne 0
	then
		with_libvarnish="no (pkg-config doesn't know varnishapi)"
	fi
fi
if test "x$with_libvarnish" = "xuse_pkgconfig"
then
	with_libvarnish_cflags="`$PKG_CONFIG --cflags 'varnishapi'`"
	if test $? -ne 0
	then
		with_libvarnish="no ($PKG_CONFIG failed)"
	fi
	with_libvarnish_libs="`$PKG_CONFIG --libs 'varnishapi'`"
	if test $? -ne 0
	then
		with_libvarnish="no ($PKG_CONFIG failed)"
	fi
fi
if test "x$with_libvarnish" = "xuse_pkgconfig"
then
	with_libvarnish="yes"
fi

# with_libvarnish_cflags and with_libvarnish_libs are set up now, let's do
# the actual checks.
if test "x$with_libvarnish" = "xyes"
then
	SAVE_CPPFLAGS="$CPPFLAGS"

	CPPFLAGS="$CPPFLAGS $with_libvarnish_cflags"

	AC_CHECK_HEADERS(varnish/vapi/vsc.h,
		[AC_DEFINE([HAVE_VARNISH_V4], [1], [Varnish 4 API support])],
		[AC_CHECK_HEADERS(varnish/vsc.h,
			[AC_DEFINE([HAVE_VARNISH_V3], [1], [Varnish 3 API support])],
			[AC_CHECK_HEADERS(varnish/varnishapi.h,
				[AC_DEFINE([HAVE_VARNISH_V2], [1], [Varnish 2 API support])],
				[with_libvarnish="no (found none of the varnish header files)"])])])

	CPPFLAGS="$SAVE_CPPFLAGS"
fi
if test "x$with_libvarnish" = "xyes"
then
	BUILD_WITH_LIBVARNISH_CFLAGS="$with_libvarnish_cflags"
	BUILD_WITH_LIBVARNISH_LIBS="$with_libvarnish_libs"
	AC_SUBST(BUILD_WITH_LIBVARNISH_CFLAGS)
	AC_SUBST(BUILD_WITH_LIBVARNISH_LIBS)
fi
# }}}

# pkg-config --exists 'libxml-2.0'; pkg-config --exists libvirt {{{
with_libxml2="no (pkg-config isn't available)"
with_libxml2_cflags=""
with_libxml2_ldflags=""
with_libvirt="no (pkg-config isn't available)"
with_libvirt_cflags=""
with_libvirt_ldflags=""
if test "x$PKG_CONFIG" != "x"
then
	$PKG_CONFIG --exists 'libxml-2.0' 2>/dev/null
	if test "$?" = "0"
	then
		with_libxml2="yes"
	else
		with_libxml2="no (pkg-config doesn't know libxml-2.0)"
	fi

	$PKG_CONFIG --exists libvirt 2>/dev/null
	if test "$?" = "0"
	then
		with_libvirt="yes"
	else
		with_libvirt="no (pkg-config doesn't know libvirt)"
	fi
fi
if test "x$with_libxml2" = "xyes"
then
	with_libxml2_cflags="`$PKG_CONFIG --cflags libxml-2.0`"
	if test $? -ne 0
	then
		with_libxml2="no"
	fi
	with_libxml2_ldflags="`$PKG_CONFIG --libs libxml-2.0`"
	if test $? -ne 0
	then
		with_libxml2="no"
	fi
fi
if test "x$with_libxml2" = "xyes"
then
	SAVE_CPPFLAGS="$CPPFLAGS"
	CPPFLAGS="$CPPFLAGS $with_libxml2_cflags"

	AC_CHECK_HEADERS(libxml/parser.h, [],
		      [with_libxml2="no (libxml/parser.h not found)"])

	CPPFLAGS="$SAVE_CPPFLAGS"
fi
if test "x$with_libxml2" = "xyes"
then
	SAVE_CFLAGS="$CFLAGS"
	SAVE_LDFLAGS="$LDFLAGS"

	CFLAGS="$CFLAGS $with_libxml2_cflags"
	LDFLAGS="$LDFLAGS $with_libxml2_ldflags"

	AC_CHECK_LIB(xml2, xmlXPathEval,
		     [with_libxml2="yes"],
		     [with_libxml2="no (symbol xmlXPathEval not found)"])

	CFLAGS="$SAVE_CFLAGS"
	LDFLAGS="$SAVE_LDFLAGS"
fi
dnl Add the right compiler flags and libraries.
if test "x$with_libxml2" = "xyes"; then
	BUILD_WITH_LIBXML2_CFLAGS="$with_libxml2_cflags"
	BUILD_WITH_LIBXML2_LIBS="$with_libxml2_ldflags"
	AC_SUBST(BUILD_WITH_LIBXML2_CFLAGS)
	AC_SUBST(BUILD_WITH_LIBXML2_LIBS)
fi
if test "x$with_libvirt" = "xyes"
then
	with_libvirt_cflags="`$PKG_CONFIG --cflags libvirt`"
	if test $? -ne 0
	then
		with_libvirt="no"
	fi
	with_libvirt_ldflags="`$PKG_CONFIG --libs libvirt`"
	if test $? -ne 0
	then
		with_libvirt="no"
	fi
fi
if test "x$with_libvirt" = "xyes"
then
	SAVE_CPPFLAGS="$CPPFLAGS"
	CPPFLAGS="$CPPFLAGS $with_libvirt_cflags"

	AC_CHECK_HEADERS(libvirt/libvirt.h, [],
		      [with_libvirt="no (libvirt/libvirt.h not found)"])

	CPPFLAGS="$SAVE_CPPFLAGS"
fi
if test "x$with_libvirt" = "xyes"
then
	SAVE_CFLAGS="$CFLAGS"
	SAVE_LDFLAGS="$LDFLAGS"

	CFLAGS="$CFLAGS $with_libvirt_cflags"
	LDFLAGS="$LDFLAGS $with_libvirt_ldflags"

	AC_CHECK_LIB(virt, virDomainBlockStats,
		     [with_libvirt="yes"],
		     [with_libvirt="no (symbol virDomainBlockStats not found)"])

	CFLAGS="$SAVE_CFLAGS"
	LDFLAGS="$SAVE_LDFLAGS"
fi
dnl Add the right compiler flags and libraries.
if test "x$with_libvirt" = "xyes"; then
	BUILD_WITH_LIBVIRT_CFLAGS="$with_libvirt_cflags"
	BUILD_WITH_LIBVIRT_LIBS="$with_libvirt_ldflags"
	AC_SUBST(BUILD_WITH_LIBVIRT_CFLAGS)
	AC_SUBST(BUILD_WITH_LIBVIRT_LIBS)
fi
# }}}

# $PKG_CONFIG --exists OpenIPMIpthread {{{
with_libopenipmipthread="yes"
with_libopenipmipthread_cflags=""
with_libopenipmipthread_libs=""

AC_MSG_CHECKING([for pkg-config])
temp_result="no"
if test "x$PKG_CONFIG" = "x"
then
	with_libopenipmipthread="no"
	temp_result="no"
else
	temp_result="$PKG_CONFIG"
fi
AC_MSG_RESULT([$temp_result])

if test "x$with_libopenipmipthread" = "xyes"
then
	AC_MSG_CHECKING([for libOpenIPMIpthread])
	$PKG_CONFIG --exists OpenIPMIpthread 2>/dev/null
	if test "$?" != "0"
	then
		with_libopenipmipthread="no (pkg-config doesn't know OpenIPMIpthread)"
	fi
	AC_MSG_RESULT([$with_libopenipmipthread])
fi

if test "x$with_libopenipmipthread" = "xyes"
then
	AC_MSG_CHECKING([for libOpenIPMIpthread CFLAGS])
	temp_result="`$PKG_CONFIG --cflags OpenIPMIpthread`"
	if test "$?" = "0"
	then
		with_libopenipmipthread_cflags="$temp_result"
	else
		with_libopenipmipthread="no ($PKG_CONFIG --cflags OpenIPMIpthread failed)"
		temp_result="$PKG_CONFIG --cflags OpenIPMIpthread failed"
	fi
	AC_MSG_RESULT([$temp_result])
fi

if test "x$with_libopenipmipthread" = "xyes"
then
	AC_MSG_CHECKING([for libOpenIPMIpthread LDFLAGS])
	temp_result="`$PKG_CONFIG --libs OpenIPMIpthread`"
	if test "$?" = "0"
	then
		with_libopenipmipthread_ldflags="$temp_result"
	else
		with_libopenipmipthread="no ($PKG_CONFIG --libs OpenIPMIpthread failed)"
		temp_result="$PKG_CONFIG --libs OpenIPMIpthread failed"
	fi
	AC_MSG_RESULT([$temp_result])
fi

if test "x$with_libopenipmipthread" = "xyes"
then
	SAVE_CPPFLAGS="$CPPFLAGS"
	CPPFLAGS="$CPPFLAGS $with_libopenipmipthread_cflags"

	AC_CHECK_HEADERS(OpenIPMI/ipmi_smi.h,
			 [with_libopenipmipthread="yes"],
			 [with_libopenipmipthread="no (OpenIPMI/ipmi_smi.h not found)"],
[#include <OpenIPMI/ipmiif.h>
#include <OpenIPMI/ipmi_err.h>
#include <OpenIPMI/ipmi_posix.h>
#include <OpenIPMI/ipmi_conn.h>
])

	CPPFLAGS="$SAVE_CPPFLAGS"
fi

if test "x$with_libopenipmipthread" = "xyes"
then
	BUILD_WITH_OPENIPMI_CFLAGS="$with_libopenipmipthread_cflags"
	BUILD_WITH_OPENIPMI_LIBS="$with_libopenipmipthread_ldflags"
	AC_SUBST(BUILD_WITH_OPENIPMI_CFLAGS)
	AC_SUBST(BUILD_WITH_OPENIPMI_LIBS)
fi
# }}}

# --with-libatasmart {{{
with_libatasmart_cppflags=""
with_libatasmart_ldflags=""
AC_ARG_WITH(libatasmart, [AS_HELP_STRING([--with-libatasmart@<:@=PREFIX@:>@], [Path to libatasmart.])],
[
	if test "x$withval" != "xno" && test "x$withval" != "xyes"
	then
		with_libatasmart_cppflags="-I$withval/include"
		with_libatasmart_ldflags="-L$withval/lib"
		with_libatasmart="yes"
	else
		with_libatasmart="$withval"
	fi
],
[
	if test "x$ac_system" = "xLinux"
	then
		with_libatasmart="yes"
	else
		with_libatasmart="no (Linux only library)"
	fi
])
if test "x$with_libatasmart" = "xyes"
then
	SAVE_CPPFLAGS="$CPPFLAGS"
	CPPFLAGS="$CPPFLAGS $with_libatasmart_cppflags"

	AC_CHECK_HEADERS(atasmart.h, [with_libatasmart="yes"], [with_libatasmart="no (atasmart.h not found)"])

	CPPFLAGS="$SAVE_CPPFLAGS"
fi
if test "x$with_libatasmart" = "xyes"
then
	SAVE_CPPFLAGS="$CPPFLAGS"
	SAVE_LDFLAGS="$LDFLAGS"
	CPPFLAGS="$CPPFLAGS $with_libatasmart_cppflags"
	LDFLAGS="$LDFLAGS $with_libatasmart_ldflags"

	AC_CHECK_LIB(atasmart, sk_disk_open, [with_libatasmart="yes"], [with_libatasmart="no (Symbol 'sk_disk_open' not found)"])

	CPPFLAGS="$SAVE_CPPFLAGS"
	LDFLAGS="$SAVE_LDFLAGS"
fi
if test "x$with_libatasmart" = "xyes"
then
	BUILD_WITH_LIBATASMART_CPPFLAGS="$with_libatasmart_cppflags"
	BUILD_WITH_LIBATASMART_LDFLAGS="$with_libatasmart_ldflags"
	BUILD_WITH_LIBATASMART_LIBS="-latasmart"
	AC_SUBST(BUILD_WITH_LIBATASMART_CPPFLAGS)
	AC_SUBST(BUILD_WITH_LIBATASMART_LDFLAGS)
	AC_SUBST(BUILD_WITH_LIBATASMART_LIBS)
	AC_DEFINE(HAVE_LIBATASMART, 1, [Define if libatasmart is present and usable.])
fi
AM_CONDITIONAL(BUILD_WITH_LIBATASMART, test "x$with_libatasmart" = "xyes")
# }}}

PKG_CHECK_MODULES([LIBNOTIFY], [libnotify],
		[with_libnotify="yes"],
		[if test "x$LIBNOTIFY_PKG_ERRORS" = "x"; then
			 with_libnotify="no"
		 else
			 with_libnotify="no ($LIBNOTIFY_PKG_ERRORS)"
		 fi])

# Check for enabled/disabled features
#

# AC_COLLECTD(name, enable/disable, info-text, feature/module)
# ------------------------------------------------------------
dnl
m4_define([my_toupper], [m4_translit([$1], m4_defn([m4_cr_letters]), m4_defn([m4_cr_LETTERS]))])
dnl
AC_DEFUN(
	[AC_COLLECTD],
	[
	m4_if([$1], [], [AC_FATAL([AC_COLLECTD([$1], [$2], [$3], [$4]): 1st argument must not be empty])])dnl
	m4_if(
		[$2],
		[enable],
		[dnl
		m4_define([EnDis],[disabled])dnl
		m4_define([YesNo],[no])dnl
		],dnl
		[m4_if(
			[$2],
			[disable],
			[dnl
			m4_define([EnDis],[enabled])dnl
			m4_define([YesNo],[yes])dnl
			],
			[dnl
			AC_FATAL([AC_COLLECTD([$1], [$2], [$3], [$4]): 2nd argument must be either enable or disable])dnl
			]dnl
		)]dnl
	)dnl
	m4_if([$3], [feature], [],
		[m4_if(
			[$3], [module], [],
			[dnl
			AC_FATAL([AC_COLLECTD([$1], [$2], [$3], [$4]): 3rd argument must be either feature or disable])dnl
			]dnl
		)]dnl
	)dnl
	AC_ARG_ENABLE(
		[$1],
		AS_HELP_STRING([--$2-$1], [$2 $4 (EnDis by def)]),
		[],
		enable_$1='[YesNo]'dnl
	)# AC_ARG_ENABLE
if test "x$enable_$1" = "xno"
then
	collectd_$1=0
else
	if test "x$enable_$1" = "xyes"
	then
		collectd_$1=1
	else
		AC_MSG_NOTICE([please specify either --enable-$1 or --disable-$1; enabling $1.])
		collectd_$1=1
		enable_$1='yes'
	fi
fi
	AC_DEFINE_UNQUOTED([COLLECT_]my_toupper([$1]), [$collectd_$1], [wether or not to enable $3 $4])
	AM_CONDITIONAL([BUILD_]my_toupper([$3])[_]my_toupper([$1]), [test "x$enable_$1" = "xyes"])dnl
	]dnl
)# AC_COLLECTD(name, enable/disable, info-text, feature/module)

# AC_PLUGIN(name, default, info)
# ------------------------------------------------------------
dnl
AC_DEFUN(
  [AC_PLUGIN],
  [
    enable_plugin="no"
    force="no"
    AC_ARG_ENABLE([$1], AS_HELP_STRING([--enable-$1],[$3]),
    [
     if test "x$enableval" = "xyes"
     then
	     enable_plugin="yes"
     else if test "x$enableval" = "xforce"
     then
	     enable_plugin="yes"
	     force="yes"
     else
	     enable_plugin="no (disabled on command line)"
     fi; fi
    ],
    [
	 if test "x$enable_all_plugins" = "xauto"
	 then
	     if test "x$2" = "xyes"
	     then
		     enable_plugin="yes"
	     else
		     enable_plugin="no"
	     fi
	 else
	     enable_plugin="$enable_all_plugins"
	 fi
    ])
    if test "x$enable_plugin" = "xyes"
    then
	    if test "x$2" = "xyes" || test "x$force" = "xyes"
	    then
		    AC_DEFINE([HAVE_PLUGIN_]my_toupper([$1]), 1, [Define to 1 if the $1 plugin is enabled.])
		    if test "x$2" != "xyes"
		    then
			    dependency_warning="yes"
		    fi
	    else # User passed "yes" but dependency checking yielded "no" => Dependency problem.
		    dependency_error="yes"
		    enable_plugin="no (dependency error)"
	    fi
    fi
    AM_CONDITIONAL([BUILD_PLUGIN_]my_toupper([$1]), test "x$enable_plugin" = "xyes")
    enable_$1="$enable_plugin"
  ]
)# AC_PLUGIN(name, default, info)

m4_divert_once([HELP_ENABLE], [
collectd features:])
# FIXME: Remove these calls to `AC_COLLECTD' and then remove that macro.
AC_COLLECTD([debug],     [enable],  [feature], [debugging])
AC_COLLECTD([daemon],    [disable], [feature], [daemon mode])
AC_COLLECTD([getifaddrs],[enable],  [feature], [getifaddrs under Linux])

dependency_warning="no"
dependency_error="no"

plugin_ascent="no"
plugin_barometer="no"
plugin_battery="no"
plugin_bind="no"
plugin_ceph="no"
plugin_cgroups="no"
plugin_conntrack="no"
plugin_contextswitch="no"
plugin_cpu="no"
plugin_cpufreq="no"
plugin_curl_json="no"
plugin_curl_xml="no"
plugin_df="no"
plugin_disk="no"
plugin_drbd="no"
plugin_entropy="no"
plugin_ethstat="no"
plugin_fscache="no"
plugin_interface="no"
plugin_ipmi="no"
plugin_ipvs="no"
plugin_irq="no"
plugin_load="no"
plugin_log_logstash="no"
plugin_memory="no"
plugin_multimeter="no"
plugin_nfs="no"
plugin_numa="no"
plugin_perl="no"
plugin_processes="no"
plugin_protocols="no"
plugin_serial="no"
plugin_swap="no"
plugin_tape="no"
plugin_tcpconns="no"
plugin_ted="no"
plugin_thermal="no"
plugin_uptime="no"
plugin_users="no"
plugin_virt="no"
plugin_vmem="no"
plugin_vserver="no"
plugin_wireless="no"
plugin_zfs_arc="no"
plugin_zookeeper="no"

# Linux
if test "x$ac_system" = "xLinux"
then
	plugin_battery="yes"
	plugin_conntrack="yes"
	plugin_contextswitch="yes"
	plugin_cgroups="yes"
	plugin_cpu="yes"
	plugin_cpufreq="yes"
	plugin_disk="yes"
	plugin_drbd="yes"
	plugin_entropy="yes"
	plugin_fscache="yes"
	plugin_interface="yes"
	plugin_irq="yes"
	plugin_load="yes"
	plugin_lvm="yes"
	plugin_memory="yes"
	plugin_nfs="yes"
	plugin_numa="yes"
	plugin_processes="yes"
	plugin_protocols="yes"
	plugin_serial="yes"
	plugin_swap="yes"
	plugin_tcpconns="yes"
	plugin_thermal="yes"
	plugin_uptime="yes"
	plugin_vmem="yes"
	plugin_vserver="yes"
	plugin_wireless="yes"
	plugin_zfs_arc="yes"

	if test "x$have_linux_ip_vs_h" = "xyes" || test "x$have_net_ip_vs_h" = "xyes" || test "x$have_ip_vs_h" = "xyes"
	then
		plugin_ipvs="yes"
	fi
fi

if test "x$ac_system" = "xOpenBSD"
then
	plugin_tcpconns="yes"
fi

# Mac OS X devices
if test "x$with_libiokit" = "xyes"
then
	plugin_battery="yes"
	plugin_disk="yes"
fi

# AIX

if test "x$ac_system" = "xAIX"
then
        plugin_tcpconns="yes"
fi

# FreeBSD

if test "x$ac_system" = "xFreeBSD"
then
        plugin_zfs_arc="yes"
fi


if test "x$with_perfstat" = "xyes"
then
	plugin_cpu="yes"
	plugin_contextswitch="yes"
	plugin_disk="yes"
	plugin_memory="yes"
	plugin_swap="yes"
	plugin_interface="yes"
	plugin_load="yes"
	plugin_uptime="yes"
fi

if test "x$with_procinfo" = "xyes"
then
	plugin_processes="yes"
fi

# Solaris
if test "x$with_kstat" = "xyes"
then
	plugin_nfs="yes"
	plugin_uptime="yes"
	plugin_zfs_arc="yes"
fi

if test "x$with_devinfo$with_kstat" = "xyesyes"
then
	plugin_cpu="yes"
	plugin_disk="yes"
	plugin_interface="yes"
	plugin_memory="yes"
	plugin_tape="yes"
fi

# libi2c-dev
with_libi2c="no"
if test "x$ac_system" = "xLinux"
then
AC_CHECK_DECL(i2c_smbus_read_i2c_block_data,
	[with_libi2c="yes"],
	[with_libi2c="no (symbol i2c_smbus_read_i2c_block_data not found - have you installed libi2c-dev ?)"],
	[[#include <stdlib.h>
	#include <linux/i2c-dev.h>]])
fi

if test "x$with_libi2c" = "xyes"
then
	plugin_barometer="yes"
fi


# libstatgrab
if test "x$with_libstatgrab" = "xyes"
then
	plugin_cpu="yes"
	plugin_disk="yes"
	plugin_interface="yes"
	plugin_load="yes"
	plugin_memory="yes"
	plugin_swap="yes"
	plugin_users="yes"
fi

if test "x$with_libcurl" = "xyes" && test "x$with_libxml2" = "xyes"
then
	plugin_ascent="yes"
	if test "x$have_strptime" = "xyes"
	then
		plugin_bind="yes"
	fi
fi

if test "x$with_libopenipmipthread" = "xyes"
then
	plugin_ipmi="yes"
fi

if test "x$with_libcurl" = "xyes" && test "x$with_libyajl" = "xyes"
then
	plugin_curl_json="yes"
fi

if test "x$with_libcurl" = "xyes" && test "x$with_libxml2" = "xyes"
then
	plugin_curl_xml="yes"
fi

if test "x$with_libyajl" = "xyes"
then
	plugin_ceph="yes"
fi

if test "x$have_processor_info" = "xyes"
then
	plugin_cpu="yes"
fi
if test "x$have_sysctl" = "xyes"
then
	plugin_cpu="yes"
	plugin_memory="yes"
	plugin_uptime="yes"
	if test "x$ac_system" = "xDarwin"
	then
		plugin_swap="yes"
	fi
fi
if test "x$have_sysctlbyname" = "xyes"
then
	plugin_contextswitch="yes"
	plugin_cpu="yes"
	plugin_memory="yes"
	plugin_tcpconns="yes"
fi

# Df plugin: Check if we know how to determine mount points first.
#if test "x$have_listmntent" = "xyes"; then
#	plugin_df="yes"
#fi
if test "x$have_getvfsstat" = "xyes" || test "x$have_getfsstat" = "xyes"
then
	plugin_df="yes"
fi
if test "x$c_cv_have_two_getmntent" = "xyes" || test "x$have_getmntent" = "xgen" || test "x$have_getmntent" = "xsun"
then
	plugin_df="yes"
fi
#if test "x$have_getmntent" = "xseq"
#then
#	plugin_df="yes"
#fi
if test "x$c_cv_have_one_getmntent" = "xyes"
then
	plugin_df="yes"
fi

# Df plugin: Check if we have either `statfs' or `statvfs' second.
if test "x$plugin_df" = "xyes"
then
	plugin_df="no"
	if test "x$have_statfs" = "xyes"
	then
		plugin_df="yes"
	fi
	if test "x$have_statvfs" = "xyes"
	then
		plugin_df="yes"
	fi
fi

if test "x$have_linux_sockios_h$have_linux_ethtool_h" = "xyesyes"
then
	plugin_ethstat="yes"
fi

if test "x$have_getifaddrs" = "xyes"
then
	plugin_interface="yes"
fi

if test "x$have_getloadavg" = "xyes"
then
	plugin_load="yes"
fi

if test "x$with_libyajl" = "xyes"
then
	plugin_log_logstash="yes"
fi

if test "x$c_cv_have_libperl$c_cv_have_perl_ithreads" = "xyesyes"
then
	plugin_perl="yes"
fi

# Mac OS X memory interface
if test "x$have_host_statistics" = "xyes"
then
	plugin_memory="yes"
fi

if test "x$have_termios_h" = "xyes"
then
	if test "x$ac_system" != "xAIX"
	then
		plugin_multimeter="yes"
	fi
	plugin_ted="yes"
fi

if test "x$have_thread_info" = "xyes"
then
	plugin_processes="yes"
fi

if test "x$with_kvm_getprocs" = "xyes" && test "x$have_struct_kinfo_proc_freebsd" = "xyes"
then
	plugin_processes="yes"
fi

if test "x$with_kvm_getprocs" = "xyes" && test "x$have_struct_kinfo_proc_openbsd" = "xyes"
then
	plugin_processes="yes"
fi

if test "x$with_kvm_getswapinfo" = "xyes"
then
	plugin_swap="yes"
fi

if test "x$have_swapctl" = "xyes" && test "x$c_cv_have_swapctl_two_args" = "xyes"
then
	plugin_swap="yes"
fi

if test "x$with_kvm_openfiles$with_kvm_nlist" = "xyesyes"
then
	plugin_tcpconns="yes"
fi

if test "x$have_getutent" = "xyes"
then
	plugin_users="yes"
fi
if test "x$have_getutxent" = "xyes"
then
	plugin_users="yes"
fi

if test "x$with_libxml2" = "xyes" && test "x$with_libvirt" = "xyes"
then
	plugin_virt="yes"
fi


m4_divert_once([HELP_ENABLE], [
collectd plugins:])

AC_ARG_ENABLE([all-plugins],
		AS_HELP_STRING([--enable-all-plugins],[enable all plugins (auto by def)]),
		[
		 if test "x$enableval" = "xyes"
		 then
			 enable_all_plugins="yes"
		 else if test "x$enableval" = "xauto"
		 then
			 enable_all_plugins="auto"
		 else
			 enable_all_plugins="no"
		 fi; fi
		],
		[enable_all_plugins="auto"])

m4_divert_once([HELP_ENABLE], [])

AC_PLUGIN([aggregation], [yes],                [Aggregation plugin])
AC_PLUGIN([amqp],        [$with_librabbitmq],  [AMQP output plugin])
AC_PLUGIN([apache],      [$with_libcurl],      [Apache httpd statistics])
AC_PLUGIN([apcups],      [yes],                [Statistics of UPSes by APC])
AC_PLUGIN([apple_sensors], [$with_libiokit],   [Apple's hardware sensors])
AC_PLUGIN([aquaero],     [$with_libaquaero5],  [Aquaero's hardware sensors])
AC_PLUGIN([ascent],      [$plugin_ascent],     [AscentEmu player statistics])
AC_PLUGIN([barometer],   [$plugin_barometer],  [Barometer sensor on I2C])
AC_PLUGIN([battery],     [$plugin_battery],    [Battery statistics])
AC_PLUGIN([bind],        [$plugin_bind],       [ISC Bind nameserver statistics])
AC_PLUGIN([ceph],        [$plugin_ceph],       [Ceph daemon statistics])
AC_PLUGIN([conntrack],   [$plugin_conntrack],  [nf_conntrack statistics])
AC_PLUGIN([contextswitch], [$plugin_contextswitch], [context switch statistics])
AC_PLUGIN([cpufreq],     [$plugin_cpufreq],    [CPU frequency statistics])
AC_PLUGIN([cpu],         [$plugin_cpu],        [CPU usage statistics])
AC_PLUGIN([csv],         [yes],                [CSV output plugin])
AC_PLUGIN([curl],        [$with_libcurl],      [CURL generic web statistics])
AC_PLUGIN([curl_json],   [$plugin_curl_json],    [CouchDB statistics])
AC_PLUGIN([curl_xml],   [$plugin_curl_xml],    [CURL generic xml statistics])
AC_PLUGIN([cgroups],     [$plugin_cgroups],    [CGroups CPU usage accounting])
AC_PLUGIN([dbi],         [$with_libdbi],       [General database statistics])
AC_PLUGIN([df],          [$plugin_df],         [Filesystem usage statistics])
AC_PLUGIN([disk],        [$plugin_disk],       [Disk usage statistics])
AC_PLUGIN([drbd],        [$plugin_drbd],       [DRBD statistics])
AC_PLUGIN([dns],         [$with_libpcap],      [DNS traffic analysis])
AC_PLUGIN([email],       [yes],                [EMail statistics])
AC_PLUGIN([entropy],     [$plugin_entropy],    [Entropy statistics])
AC_PLUGIN([ethstat],     [$plugin_ethstat],    [Stats from NIC driver])
AC_PLUGIN([exec],        [yes],                [Execution of external programs])
AC_PLUGIN([filecount],   [yes],                [Count files in directories])
AC_PLUGIN([fscache],     [$plugin_fscache],    [fscache statistics])
AC_PLUGIN([gmond],       [$with_libganglia],   [Ganglia plugin])
AC_PLUGIN([hddtemp],     [yes],                [Query hddtempd])
AC_PLUGIN([interface],   [$plugin_interface],  [Interface traffic statistics])
AC_PLUGIN([ipmi],        [$plugin_ipmi],       [IPMI sensor statistics])
AC_PLUGIN([iptables],    [$with_libiptc],      [IPTables rule counters])
AC_PLUGIN([ipvs],        [$plugin_ipvs],       [IPVS connection statistics])
AC_PLUGIN([irq],         [$plugin_irq],        [IRQ statistics])
AC_PLUGIN([java],        [$with_java],         [Embed the Java Virtual Machine])
AC_PLUGIN([load],        [$plugin_load],       [System load])
AC_PLUGIN([logfile],     [yes],                [File logging plugin])
AC_PLUGIN([log_logstash], [$plugin_log_logstash], [Logstash json_event compatible logging])
AC_PLUGIN([lpar],        [$with_perfstat],     [AIX logical partitions statistics])
AC_PLUGIN([lvm],         [$with_liblvm2app],   [LVM statistics])
AC_PLUGIN([madwifi],     [$have_linux_wireless_h], [Madwifi wireless statistics])
AC_PLUGIN([match_empty_counter], [yes],        [The empty counter match])
AC_PLUGIN([match_hashed], [yes],               [The hashed match])
AC_PLUGIN([match_regex], [yes],                [The regex match])
AC_PLUGIN([match_timediff], [yes],             [The timediff match])
AC_PLUGIN([match_value], [yes],                [The value match])
AC_PLUGIN([mbmon],       [yes],                [Query mbmond])
AC_PLUGIN([md],          [$have_linux_raid_md_u_h], [md (Linux software RAID) devices])
AC_PLUGIN([memcachec],   [$with_libmemcached], [memcachec statistics])
AC_PLUGIN([memcached],   [yes],                [memcached statistics])
AC_PLUGIN([memory],      [$plugin_memory],     [Memory usage])
AC_PLUGIN([mic],         [$with_mic],          [Intel Many Integrated Core stats])
AC_PLUGIN([modbus],      [$with_libmodbus],    [Modbus plugin])
AC_PLUGIN([multimeter],  [$plugin_multimeter], [Read multimeter values])
AC_PLUGIN([mysql],       [$with_libmysql],     [MySQL statistics])
AC_PLUGIN([netapp],      [$with_libnetapp],    [NetApp plugin])
AC_PLUGIN([netlink],     [$with_libmnl],       [Enhanced Linux network statistics])
AC_PLUGIN([network],     [yes],                [Network communication plugin])
AC_PLUGIN([nfs],         [$plugin_nfs],        [NFS statistics])
AC_PLUGIN([nginx],       [$with_libcurl],      [nginx statistics])
AC_PLUGIN([notify_desktop], [$with_libnotify], [Desktop notifications])
AC_PLUGIN([notify_email], [$with_libesmtp],    [Email notifier])
AC_PLUGIN([ntpd],        [yes],                [NTPd statistics])
AC_PLUGIN([numa],        [$plugin_numa],       [NUMA virtual memory statistics])
AC_PLUGIN([nut],         [$with_libupsclient], [Network UPS tools statistics])
AC_PLUGIN([olsrd],       [yes],                [olsrd statistics])
AC_PLUGIN([onewire],     [$with_libowcapi],    [OneWire sensor statistics])
AC_PLUGIN([openldap],    [$with_libldap],      [OpenLDAP statistics])
AC_PLUGIN([openvpn],     [yes],                [OpenVPN client statistics])
AC_PLUGIN([oracle],      [$with_oracle],       [Oracle plugin])
AC_PLUGIN([perl],        [$plugin_perl],       [Embed a Perl interpreter])
AC_PLUGIN([pf],          [$have_net_pfvar_h],  [BSD packet filter (PF) statistics])
# FIXME: Check for libevent, too.
AC_PLUGIN([pinba],       [$have_protoc_c],     [Pinba statistics])
AC_PLUGIN([ping],        [$with_liboping],     [Network latency statistics])
AC_PLUGIN([postgresql],  [$with_libpq],        [PostgreSQL database statistics])
AC_PLUGIN([powerdns],    [yes],                [PowerDNS statistics])
AC_PLUGIN([processes],   [$plugin_processes],  [Process statistics])
AC_PLUGIN([protocols],   [$plugin_protocols],  [Protocol (IP, TCP, ...) statistics])
AC_PLUGIN([python],      [$with_python],       [Embed a Python interpreter])
AC_PLUGIN([redis],       [$with_libhiredis],    [Redis plugin])
AC_PLUGIN([routeros],    [$with_librouteros],  [RouterOS plugin])
AC_PLUGIN([rrdcached],   [$librrd_rrdc_update], [RRDTool output plugin])
AC_PLUGIN([rrdtool],     [$with_librrd],       [RRDTool output plugin])
AC_PLUGIN([sensors],     [$with_libsensors],   [lm_sensors statistics])
AC_PLUGIN([serial],      [$plugin_serial],     [serial port traffic])
AC_PLUGIN([sigrok],      [$with_libsigrok],    [sigrok acquisition sources])
AC_PLUGIN([smart],       [$with_libatasmart],  [SMART statistics])
AC_PLUGIN([snmp],        [$with_libnetsnmp],   [SNMP querying plugin])
AC_PLUGIN([statsd],      [yes],                [StatsD plugin])
AC_PLUGIN([swap],        [$plugin_swap],       [Swap usage statistics])
AC_PLUGIN([syslog],      [$have_syslog],       [Syslog logging plugin])
AC_PLUGIN([table],       [yes],                [Parsing of tabular data])
AC_PLUGIN([tail],        [yes],                [Parsing of logfiles])
AC_PLUGIN([tail_csv],    [yes],                [Parsing of CSV files])
AC_PLUGIN([tape],        [$plugin_tape],       [Tape drive statistics])
AC_PLUGIN([target_notification], [yes],        [The notification target])
AC_PLUGIN([target_replace], [yes],             [The replace target])
AC_PLUGIN([target_scale],[yes],                [The scale target])
AC_PLUGIN([target_set],  [yes],                [The set target])
AC_PLUGIN([target_v5upgrade], [yes],           [The v5upgrade target])
AC_PLUGIN([tcpconns],    [$plugin_tcpconns],   [TCP connection statistics])
AC_PLUGIN([teamspeak2],  [yes],                [TeamSpeak2 server statistics])
AC_PLUGIN([ted],         [$plugin_ted],        [Read The Energy Detective values])
AC_PLUGIN([thermal],     [$plugin_thermal],    [Linux ACPI thermal zone statistics])
AC_PLUGIN([threshold],   [yes],                [Threshold checking plugin])
AC_PLUGIN([tokyotyrant], [$with_libtokyotyrant],  [TokyoTyrant database statistics])
AC_PLUGIN([unixsock],    [yes],                [Unixsock communication plugin])
AC_PLUGIN([uptime],      [$plugin_uptime],     [Uptime statistics])
AC_PLUGIN([users],       [$plugin_users],      [User statistics])
AC_PLUGIN([uuid],        [yes],                [UUID as hostname plugin])
AC_PLUGIN([varnish],     [$with_libvarnish],   [Varnish cache statistics])
AC_PLUGIN([virt],        [$plugin_virt],       [Virtual machine statistics])
AC_PLUGIN([vmem],        [$plugin_vmem],       [Virtual memory statistics])
AC_PLUGIN([vserver],     [$plugin_vserver],    [Linux VServer statistics])
AC_PLUGIN([wireless],    [$plugin_wireless],   [Wireless statistics])
AC_PLUGIN([write_graphite], [yes],             [Graphite / Carbon output plugin])
AC_PLUGIN([write_http],  [$with_libcurl],      [HTTP output plugin])
AC_PLUGIN([write_kafka],  [$with_librdkafka],  [Kafka output plugin])
AC_PLUGIN([write_log], [yes],                  [Log output plugin])
AC_PLUGIN([write_mongodb], [$with_libmongoc],  [MongoDB output plugin])
AC_PLUGIN([write_redis], [$with_libhiredis],    [Redis output plugin])
AC_PLUGIN([write_riemann], [$have_protoc_c],   [Riemann output plugin])
AC_PLUGIN([write_tsdb],  [yes],                [TSDB output plugin])
AC_PLUGIN([xmms],        [$with_libxmms],      [XMMS statistics])
AC_PLUGIN([zfs_arc],     [$plugin_zfs_arc],    [ZFS ARC statistics])
AC_PLUGIN([zookeeper],   [yes],  	       [Zookeeper statistics])

dnl Default configuration file
# Load either syslog or logfile
LOAD_PLUGIN_SYSLOG=""
LOAD_PLUGIN_LOGFILE=""
LOAD_PLUGIN_LOG_LOGSTASH=""

AC_MSG_CHECKING([which default log plugin to load])
default_log_plugin="none"
if test "x$enable_syslog" = "xyes"
then
	default_log_plugin="syslog"
else
	LOAD_PLUGIN_SYSLOG="##"
fi

if test "x$enable_logfile" = "xyes"
then
	if test "x$default_log_plugin" = "xnone"
	then
		default_log_plugin="logfile"
	else
		LOAD_PLUGIN_LOGFILE="#"
	fi
else
	LOAD_PLUGIN_LOGFILE="##"
fi

if test "x$enable_log_logstash" = "xyes"
then
  LOAD_PLUGIN_LOG_LOGSTASH="#"
else
  LOAD_PLUGIN_LOG_LOGSTASH="##"
fi


AC_MSG_RESULT([$default_log_plugin])

AC_SUBST(LOAD_PLUGIN_SYSLOG)
AC_SUBST(LOAD_PLUGIN_LOGFILE)
AC_SUBST(LOAD_PLUGIN_LOG_LOGSTASH)

DEFAULT_LOG_LEVEL="info"
if test "x$enable_debug" = "xyes"
then
	DEFAULT_LOG_LEVEL="debug"
fi
AC_SUBST(DEFAULT_LOG_LEVEL)

# Load only one of rrdtool, network, csv in the default config.
LOAD_PLUGIN_RRDTOOL=""
LOAD_PLUGIN_NETWORK=""
LOAD_PLUGIN_CSV=""

AC_MSG_CHECKING([which default write plugin to load])
default_write_plugin="none"
if test "x$enable_rrdtool" = "xyes"
then
	default_write_plugin="rrdtool"
else
	LOAD_PLUGIN_RRDTOOL="##"
fi

if test "x$enable_network" = "xyes"
then
	if test "x$default_write_plugin" = "xnone"
	then
		default_write_plugin="network"
	else
		LOAD_PLUGIN_NETWORK="#"
	fi
else
	LOAD_PLUGIN_NETWORK="##"
fi

if test "x$enable_csv" = "xyes"
then
	if test "x$default_write_plugin" = "xnone"
	then
		default_write_plugin="csv"
	else
		LOAD_PLUGIN_CSV="#"
	fi
else
	LOAD_PLUGIN_CSV="##"
fi
AC_MSG_RESULT([$default_write_plugin])

AC_SUBST(LOAD_PLUGIN_RRDTOOL)
AC_SUBST(LOAD_PLUGIN_NETWORK)
AC_SUBST(LOAD_PLUGIN_CSV)

dnl ip_vs.h
if test "x$ac_system" = "xLinux" \
	&& test "x$have_linux_ip_vs_h$have_net_ip_vs_h$have_ip_vs_h" = "xnonono"
then
	enable_ipvs="$enable_ipvs (ip_vs.h not found)"
fi

if test "x$ip_vs_h_needs_kernel_cflags" = "xyes"
then
	enable_ipvs="$enable_ipvs (needs $KERNEL_CFLAGS)"
fi

dnl Perl bindings
PERL_BINDINGS_OPTIONS="PREFIX=${prefix}"
AC_ARG_WITH(perl-bindings, [AS_HELP_STRING([--with-perl-bindings@<:@=OPTIONS@:>@], [Options passed to "perl Makefile.PL".])],
[
	if test "x$withval" != "xno" && test "x$withval" != "xyes"
	then
		PERL_BINDINGS_OPTIONS="$withval"
		with_perl_bindings="yes"
	else
		with_perl_bindings="$withval"
	fi
],
[
	if test -n "$perl_interpreter"
	then
		with_perl_bindings="yes"
	else
		with_perl_bindings="no (no perl interpreter found)"
	fi
])
if test "x$with_perl_bindings" = "xyes"
then
	PERL_BINDINGS="perl"
else
	PERL_BINDINGS=""
fi
AC_SUBST(PERL_BINDINGS)
AC_SUBST(PERL_BINDINGS_OPTIONS)

dnl libcollectdclient
LCC_VERSION_MAJOR=`echo $PACKAGE_VERSION | cut -d'.' -f1`
LCC_VERSION_MINOR=`echo $PACKAGE_VERSION | cut -d'.' -f2`
LCC_VERSION_PATCH=`echo $PACKAGE_VERSION | cut -d'.' -f3`

LCC_VERSION_EXTRA=`echo $PACKAGE_VERSION | cut -d'.' -f4-`

LCC_VERSION_STRING="$LCC_VERSION_MAJOR.$LCC_VERSION_MINOR.$LCC_VERSION_PATCH"

AC_SUBST(LCC_VERSION_MAJOR)
AC_SUBST(LCC_VERSION_MINOR)
AC_SUBST(LCC_VERSION_PATCH)
AC_SUBST(LCC_VERSION_EXTRA)
AC_SUBST(LCC_VERSION_STRING)

AC_CONFIG_FILES(src/libcollectdclient/collectd/lcc_features.h)

AC_CONFIG_FILES([Makefile src/Makefile src/daemon/Makefile src/collectd.conf src/libcollectdclient/Makefile src/libcollectdclient/libcollectdclient.pc src/liboconfig/Makefile bindings/Makefile bindings/java/Makefile])
AC_OUTPUT

if test "x$with_librrd" = "xyes" \
	&& test "x$librrd_threadsafe" != "xyes"
then
	with_librrd="yes (warning: librrd is not thread-safe)"
fi

if test "x$with_libperl" = "xyes"
then
	with_libperl="yes (version `$perl_interpreter -MConfig -e 'print $Config{version};'`)"
else
	enable_perl="no (needs libperl)"
fi

if test "x$enable_perl" = "xno" && test "x$c_cv_have_perl_ithreads" = "xno"
then
	enable_perl="no (libperl doesn't support ithreads)"
fi

if test "x$with_perl_bindings" = "xyes" \
	&& test "x$PERL_BINDINGS_OPTIONS" != "x"
then
	with_perl_bindings="yes ($PERL_BINDINGS_OPTIONS)"
fi

cat <<EOF;

Configuration:
  Libraries:
    intel mic . . . . . . $with_mic
    libaquaero5 . . . . . $with_libaquaero5
<<<<<<< HEAD
    libatasmart . . . . . $with_libatasmart
    libcurl . . . . . . . $with_libcurl
    libdbi  . . . . . . . $with_libdbi
    libhiredis  . . . . . $with_libhiredis
    libesmtp  . . . . . . $with_libesmtp
    libganglia  . . . . . $with_libganglia
    libgcrypt . . . . . . $with_libgcrypt
    libi2c-dev  . . . . . $with_libi2c
=======
    libcredis . . . . . . $with_libcredis
    libcurl . . . . . . . $with_libcurl
    libdbi  . . . . . . . $with_libdbi
    libesmtp  . . . . . . $with_libesmtp
    libganglia  . . . . . $with_libganglia
    libgcrypt . . . . . . $with_libgcrypt
    libhal  . . . . . . . $with_libhal
>>>>>>> 0ea3dd8c
    libiokit  . . . . . . $with_libiokit
    libiptc . . . . . . . $with_libiptc
    libjvm  . . . . . . . $with_java
    libkstat  . . . . . . $with_kstat
    libkvm  . . . . . . . $with_libkvm
<<<<<<< HEAD
    libldap . . . . . . . $with_libldap
=======
>>>>>>> 0ea3dd8c
    liblvm2app  . . . . . $with_liblvm2app
    libmemcached  . . . . $with_libmemcached
    libmnl  . . . . . . . $with_libmnl
    libmodbus . . . . . . $with_libmodbus
    libmongoc . . . . . . $with_libmongoc
    libmysql  . . . . . . $with_libmysql
    libnetapp . . . . . . $with_libnetapp
    libnetsnmp  . . . . . $with_libnetsnmp
    libnotify . . . . . . $with_libnotify
    liboconfig  . . . . . $with_liboconfig
    libopenipmi . . . . . $with_libopenipmipthread
    liboping  . . . . . . $with_liboping
    libowcapi . . . . . . $with_libowcapi
    libpcap . . . . . . . $with_libpcap
    libperfstat . . . . . $with_perfstat
    libperl . . . . . . . $with_libperl
    libpq . . . . . . . . $with_libpq
    libpthread  . . . . . $with_libpthread
    librabbitmq . . . . . $with_librabbitmq
    librdkafka  . . . . . $with_librdkafka
    librouteros . . . . . $with_librouteros
    librrd  . . . . . . . $with_librrd
    libsensors  . . . . . $with_libsensors
    libsigrok   . . . . . $with_libsigrok
    libstatgrab . . . . . $with_libstatgrab
    libtokyotyrant  . . . $with_libtokyotyrant
    libudev . . . . . . . $with_libudev
    libupsclient  . . . . $with_libupsclient
    libvarnish  . . . . . $with_libvarnish
    libvirt . . . . . . . $with_libvirt
    libxml2 . . . . . . . $with_libxml2
    libxmms . . . . . . . $with_libxmms
    libyajl . . . . . . . $with_libyajl
    oracle  . . . . . . . $with_oracle
    protobuf-c  . . . . . $have_protoc_c
    python  . . . . . . . $with_python

  Features:
    daemon mode . . . . . $enable_daemon
    debug . . . . . . . . $enable_debug

  Bindings:
    perl  . . . . . . . . $with_perl_bindings

  Modules:
    aggregation . . . . . $enable_aggregation
    amqp    . . . . . . . $enable_amqp
    apache  . . . . . . . $enable_apache
    apcups  . . . . . . . $enable_apcups
    aquaero . . . . . . . $enable_aquaero
    apple_sensors . . . . $enable_apple_sensors
    ascent  . . . . . . . $enable_ascent
    barometer . . . . . . $enable_barometer
    battery . . . . . . . $enable_battery
    bind  . . . . . . . . $enable_bind
    ceph  . . . . . . . . $enable_ceph
    conntrack . . . . . . $enable_conntrack
    contextswitch . . . . $enable_contextswitch
    cgroups . . . . . . . $enable_cgroups
    cpu . . . . . . . . . $enable_cpu
    cpufreq . . . . . . . $enable_cpufreq
    csv . . . . . . . . . $enable_csv
    curl  . . . . . . . . $enable_curl
    curl_json . . . . . . $enable_curl_json
    curl_xml  . . . . . . $enable_curl_xml
    dbi . . . . . . . . . $enable_dbi
    df  . . . . . . . . . $enable_df
    disk  . . . . . . . . $enable_disk
    dns . . . . . . . . . $enable_dns
    drbd  . . . . . . . . $enable_drbd
    email . . . . . . . . $enable_email
    entropy . . . . . . . $enable_entropy
    ethstat . . . . . . . $enable_ethstat
    exec  . . . . . . . . $enable_exec
    filecount . . . . . . $enable_filecount
    fscache . . . . . . . $enable_fscache
    gmond . . . . . . . . $enable_gmond
    hddtemp . . . . . . . $enable_hddtemp
    interface . . . . . . $enable_interface
    ipmi  . . . . . . . . $enable_ipmi
    iptables  . . . . . . $enable_iptables
    ipvs  . . . . . . . . $enable_ipvs
    irq . . . . . . . . . $enable_irq
    java  . . . . . . . . $enable_java
    load  . . . . . . . . $enable_load
    logfile . . . . . . . $enable_logfile
    lpar  . . . . . . . . $enable_lpar
    log_logstash  . . . . $enable_log_logstash
    lvm . . . . . . . . . $enable_lvm
    madwifi . . . . . . . $enable_madwifi
    match_empty_counter . $enable_match_empty_counter
    match_hashed  . . . . $enable_match_hashed
    match_regex . . . . . $enable_match_regex
    match_timediff  . . . $enable_match_timediff
    match_value . . . . . $enable_match_value
    mbmon . . . . . . . . $enable_mbmon
    md  . . . . . . . . . $enable_md
    memcachec . . . . . . $enable_memcachec
    memcached . . . . . . $enable_memcached
    memory  . . . . . . . $enable_memory
    mic . . . . . . . . . $enable_mic
    modbus  . . . . . . . $enable_modbus
    multimeter  . . . . . $enable_multimeter
    mysql . . . . . . . . $enable_mysql
    netapp  . . . . . . . $enable_netapp
    netlink . . . . . . . $enable_netlink
    network . . . . . . . $enable_network
    nfs . . . . . . . . . $enable_nfs
    nginx . . . . . . . . $enable_nginx
    notify_desktop  . . . $enable_notify_desktop
    notify_email  . . . . $enable_notify_email
    ntpd  . . . . . . . . $enable_ntpd
    numa  . . . . . . . . $enable_numa
    nut . . . . . . . . . $enable_nut
    olsrd . . . . . . . . $enable_olsrd
    onewire . . . . . . . $enable_onewire
    openldap  . . . . . . $enable_openldap
    openvpn . . . . . . . $enable_openvpn
    oracle  . . . . . . . $enable_oracle
    perl  . . . . . . . . $enable_perl
    pf  . . . . . . . . . $enable_pf
    pinba . . . . . . . . $enable_pinba
    ping  . . . . . . . . $enable_ping
    postgresql  . . . . . $enable_postgresql
    powerdns  . . . . . . $enable_powerdns
    processes . . . . . . $enable_processes
    protocols . . . . . . $enable_protocols
    python  . . . . . . . $enable_python
    redis . . . . . . . . $enable_redis
    routeros  . . . . . . $enable_routeros
    rrdcached . . . . . . $enable_rrdcached
    rrdtool . . . . . . . $enable_rrdtool
    sensors . . . . . . . $enable_sensors
    serial  . . . . . . . $enable_serial
    sigrok  . . . . . . . $enable_sigrok
    smart . . . . . . . . $enable_smart
    snmp  . . . . . . . . $enable_snmp
    statsd  . . . . . . . $enable_statsd
    swap  . . . . . . . . $enable_swap
    syslog  . . . . . . . $enable_syslog
    table . . . . . . . . $enable_table
    tail  . . . . . . . . $enable_tail
    tail_csv  . . . . . . $enable_tail_csv
    tape  . . . . . . . . $enable_tape
    target_notification . $enable_target_notification
    target_replace  . . . $enable_target_replace
    target_scale  . . . . $enable_target_scale
    target_set  . . . . . $enable_target_set
    target_v5upgrade  . . $enable_target_v5upgrade
    tcpconns  . . . . . . $enable_tcpconns
    teamspeak2  . . . . . $enable_teamspeak2
    ted . . . . . . . . . $enable_ted
    thermal . . . . . . . $enable_thermal
    threshold . . . . . . $enable_threshold
    tokyotyrant . . . . . $enable_tokyotyrant
    unixsock  . . . . . . $enable_unixsock
    uptime  . . . . . . . $enable_uptime
    users . . . . . . . . $enable_users
    uuid  . . . . . . . . $enable_uuid
    varnish . . . . . . . $enable_varnish
    virt  . . . . . . . . $enable_virt
    vmem  . . . . . . . . $enable_vmem
    vserver . . . . . . . $enable_vserver
    wireless  . . . . . . $enable_wireless
    write_graphite  . . . $enable_write_graphite
    write_http  . . . . . $enable_write_http
    write_kafka . . . . . $enable_write_kafka
    write_log . . . . . . $enable_write_log
    write_mongodb . . . . $enable_write_mongodb
    write_redis . . . . . $enable_write_redis
    write_riemann . . . . $enable_write_riemann
    write_tsdb  . . . . . $enable_write_tsdb
    xmms  . . . . . . . . $enable_xmms
    zfs_arc . . . . . . . $enable_zfs_arc
    zookeeper . . . . . . $enable_zookeeper

EOF

if test "x$dependency_error" = "xyes"; then
	AC_MSG_ERROR("Some plugins are missing dependencies - see the summary above for details")
fi

if test "x$dependency_warning" = "xyes"; then
	AC_MSG_WARN("Some plugins seem to have missing dependencies but have been enabled forcibly - see the summary above for details")
fi

# vim: set fdm=marker :<|MERGE_RESOLUTION|>--- conflicted
+++ resolved
@@ -5772,33 +5772,21 @@
   Libraries:
     intel mic . . . . . . $with_mic
     libaquaero5 . . . . . $with_libaquaero5
-<<<<<<< HEAD
     libatasmart . . . . . $with_libatasmart
-    libcurl . . . . . . . $with_libcurl
-    libdbi  . . . . . . . $with_libdbi
-    libhiredis  . . . . . $with_libhiredis
-    libesmtp  . . . . . . $with_libesmtp
-    libganglia  . . . . . $with_libganglia
-    libgcrypt . . . . . . $with_libgcrypt
-    libi2c-dev  . . . . . $with_libi2c
-=======
-    libcredis . . . . . . $with_libcredis
     libcurl . . . . . . . $with_libcurl
     libdbi  . . . . . . . $with_libdbi
     libesmtp  . . . . . . $with_libesmtp
     libganglia  . . . . . $with_libganglia
     libgcrypt . . . . . . $with_libgcrypt
     libhal  . . . . . . . $with_libhal
->>>>>>> 0ea3dd8c
+    libhiredis  . . . . . $with_libhiredis
+    libi2c-dev  . . . . . $with_libi2c
     libiokit  . . . . . . $with_libiokit
     libiptc . . . . . . . $with_libiptc
     libjvm  . . . . . . . $with_java
     libkstat  . . . . . . $with_kstat
     libkvm  . . . . . . . $with_libkvm
-<<<<<<< HEAD
     libldap . . . . . . . $with_libldap
-=======
->>>>>>> 0ea3dd8c
     liblvm2app  . . . . . $with_liblvm2app
     libmemcached  . . . . $with_libmemcached
     libmnl  . . . . . . . $with_libmnl
@@ -5848,16 +5836,16 @@
     amqp    . . . . . . . $enable_amqp
     apache  . . . . . . . $enable_apache
     apcups  . . . . . . . $enable_apcups
+    apple_sensors . . . . $enable_apple_sensors
     aquaero . . . . . . . $enable_aquaero
-    apple_sensors . . . . $enable_apple_sensors
     ascent  . . . . . . . $enable_ascent
     barometer . . . . . . $enable_barometer
     battery . . . . . . . $enable_battery
     bind  . . . . . . . . $enable_bind
     ceph  . . . . . . . . $enable_ceph
+    cgroups . . . . . . . $enable_cgroups
     conntrack . . . . . . $enable_conntrack
     contextswitch . . . . $enable_contextswitch
-    cgroups . . . . . . . $enable_cgroups
     cpu . . . . . . . . . $enable_cpu
     cpufreq . . . . . . . $enable_cpufreq
     csv . . . . . . . . . $enable_csv
@@ -5885,8 +5873,8 @@
     java  . . . . . . . . $enable_java
     load  . . . . . . . . $enable_load
     logfile . . . . . . . $enable_logfile
+    log_logstash  . . . . $enable_log_logstash
     lpar  . . . . . . . . $enable_lpar
-    log_logstash  . . . . $enable_log_logstash
     lvm . . . . . . . . . $enable_lvm
     madwifi . . . . . . . $enable_madwifi
     match_empty_counter . $enable_match_empty_counter
@@ -5940,8 +5928,8 @@
     swap  . . . . . . . . $enable_swap
     syslog  . . . . . . . $enable_syslog
     table . . . . . . . . $enable_table
+    tail_csv  . . . . . . $enable_tail_csv
     tail  . . . . . . . . $enable_tail
-    tail_csv  . . . . . . $enable_tail_csv
     tape  . . . . . . . . $enable_tape
     target_notification . $enable_target_notification
     target_replace  . . . $enable_target_replace
