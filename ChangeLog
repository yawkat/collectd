<<<<<<< HEAD
2008-08-24, Version 4.5.0
	* collectd: Added the ability to flush certain identifiers.
	* collectd: The concept of `notification meta data' has been
	  introduced.
	* filecount plugin: The new filecount plugin counts the number of
	  files in a directory and its subdirectories.
	* ipmi plugin: Sensor names have been changed to ensure unique names.
	  Notifications upon added and removed sensors can now be generated.
	* notify_desktop plugin: This new plugin sends notifications to the
	  X desktop using the structure defined in the `Desktop Notification
	  Specification'.
	* notify_email plugin: This new plugin sends out notifications via
	  email, using the `esmtp' library.
	* onewire plugin: The new experimental(!) onewire plugin reads values,
	  such as temperatures, from sensors connected to the computer via the
	  onewire bus.
	* perl plugin: Improved synchronized access to internal data structures
	  and fixed a possible dead-lock.
	* perl plugin: Added the ability to flush certain identifiers and marked
	  plugin_flush_all() and plugin_flush_one() as deprecated in favor of
	  plugin_flush().
	* perl plugin: Added the ability to configure Perl plugins.
	* postgresql plugin: The new postgresql plugin collects statistics
	  about or from a PostgreSQL database.
	* processes plugin: The `ProcessMatch' option has been added.
	* rrdtool plugin: Implement throttling of the `update queue' to lessen
	  IO load.
	* tcpconns plugin: This plugin has been ported to OpenBSD.
	* thermal plugin: The new thermal plugin collects system temperatures
	  using Linux ACPI thermal zone data.
=======
2008-09-01, Version 4.4.3
	* collectd: Fix a memory leak in the threshold checking code.
	* memcached plugin: Fix a too short timeout and a related file
	  descriptor leak.
	* memory plugin: A typo in the libstatgrab code has been fixed.
	* snmp plugin: Fix a possible memory leak.
>>>>>>> d1645148

2008-07-15, Version 4.4.2
	* build system: Use pkg-config to detect the upsclient library.
	* collectd: Try even harder to determine the endianess of the
	  architecture collectd is being built on.
	* disk plugin: Fix for Linux 2.4: A wrong field was used as the name
	  of disks.
	* dns plugin: Fix compilation errors with BIND versions 19991001
	  through 19991005.
	* network plugin: Bugfix in the init routine: The init function
	  cleared a buffer regardless of its contents. This could lead to lost
	  values under Solaris.
	* nginx plugin: Remove usage of the thread-unsafe `strtok' function.
	* vserver plugin: Remove usage of the thread-unsafe `readdir'
	  function.
	* wireless plugin: Work around incorrect noise and power values
	  returned by some broken drivers.

2008-06-03, Version 4.4.1
	* collectd: Fix the `DataSource' option within `Type' blocks. Thanks
	  to kyrone for reporting this.
	* collectd: Fixed min/max output in notifications generated by
	  threshold checking.
	* collectd-nagios: Fix the protocol used to communicate with the
	  daemon.
	* perl plugin: Fail noisily, but don't shutdown the daemon, if
	  initialization has errors. An issue with Perl 5.10 has been fixed.
	* teamspeak2 plugin: Fixed an out of bounce array access. Thanks to
	  René Rebe and Siegmund Gorr for reporting this.

2008-05-06, Version 4.4.0
	* collectd: Internal code cleanups.
	* collectd: Added support for a `Flush' command in the unixsock and
	  exec plugins. This command can be used to force a plugin (or all) to
	  flush its values to disk.
	* collectd: Thresholds can now be configured to apply to one data
	  source only, making it possible to configure different thresholds
	  for each data source.
	* apache, nginx plugins: Added the possibility to disable host and/or
	  peer verification.
	* ascent plugin: The new ascent plugin reads and parses the statistics
	  page of an Ascent server.
	* cpu plugin: Support for the statgrab library has been added.
	* disk plugin: The possibility to ignore certain disks or collect only
	  specific disks has been added.
	* disk plugin: Support for the statgrab library has been added.
	* ipmi plugin: The new ipmi plugin uses the OpenIPMI library to read
	  sensor values via IPMI, the intelligent platform management
	  interface.
	* iptables plugin: The iptc library that is used by the iptables
	  plugin has been added to the distribution, because it is not
	  provided by all distributions and removed from at least one.
	* powerdns plugin: The new powerdns plugin reads statistics from an
	  authoritative or a recursing PowerDNS name server.
	* rrdtool plugin: The size of the files generated with the default
	  configuration has been decreased.
	* tail plugin: The new tail plugin can be used to gather statistics by
	  continuously reading from log files.
	* teamspeak2 plugin: The new teamspeak2 plugin connects to a
	  TeamSpeak2 server and collects statistics about the number of users
	  and number of channels.
	* users plugin: Support for the statgrab library has been added.
	* vmem plugin: The new vmem plugin collects very detailed statistics
	  about the virtual memory subsystem of Linux.

2008-08-30, Version 4.3.4
	* Build system: Improved detection of and linking with the statgrab
	  library.
	* collectd: Portability fixes, especially to determine endianess more
	  reliable.
	* Various plugins: Fix format strings.
	* disk plugin: A fix for giving disks under Linux 2.4 the right names
	  again has been applied.
	* memcached plugin: Fix a too short timeout and a related file
	  descriptor leak.
	* memory plugin: A typo in the libstatgrab code has been fixed.
	* network plugin: A fix in the initialization function solves problems
	  under Solaris.
	* nginx plugin: A thread-unsafe function has been replaced.
	* vserver plugin: A thread-unsafe function has been replaced.
	* wireless plugin: A work-around for broken wireless drivers has been
	  added.

2008-04-22, Version 4.3.3
	* build system: Improved detection of several libraries, especially if
	  they are in non-standard paths.
	* build system: Portability fixes: Automatically define "_REENTRANT"
	  if the libc expects it.
	* collectd: Error and warning messages have been improved.
	* collectd: Check for the BYTE_ORDER and BIG_ENDIAN defines before
	  using them.
	* apache plugin: Allocate new memory when reading a webpage instead of
	  using a buffer of static size.
	* exec plugin: Close (almost) all filedescriptors before exec(2)ing
	  the program.
	* hddtemp plugin: Error and warning messages have been improved.
	* sensors plugin: Fix sensor collection for some chip types.

2008-03-29, Version 4.3.2
	* collectd: Fix configuration of the `FailureMax', `WarningMax', and
	  `Persist' threshold options.
	* collectd: Fix handling of missing values in the global value cache.
	* collectd: Improved error messages when parsing the configuration.
	* sensors plugin: Fix temperature collection with libsensors4.
	* unixsock plugin: Fix mixed input and output operation on streams.
	* wireless plugin: Fix reading noise value.

2008-03-05, Version 4.3.1
	* exec plugin: Set supplementary group IDs.
	* network plugin:
	  + Use `memcpy' when constructing/parsing a package to avoid
	    alignment problems on weird architectures, such as Sparc.
	  + Translate doubles to/from the x86 byte representation to ensure
	    cross-platform compatibility.
	* ping plugin: Correct the handling of the `TTL' setting.
	* swap plugin: Reapply a patch for Solaris.
	* tcpconns plugin: Portability improvements.

2008-02-18, Version 4.3.0
	* collectd: Notifications have been added to the daemon. Notifications
	  are status messages that may be associated with a data instance.
	* collectd: Threshold checking has been added to the daemon. This
	  means that you can configure threshold values for each data
	  instance. If this threshold is exceeded a notification will be
	  created.
	* collectd: The new `FQDNLookup' option tells the daemon to use the
	  full qualified domain name as the hostname, not just the host part
	  es returned by `gethostname(2)'.
	* collectd: Support for more than one `TypesDB' file has been added.
	  This is useful when one such file is included in a package but one
	  wants to add custom type definitions.
	* collectd: The `Include' config option has been expanded to handle
	  entire directories and shell wildcards.
	* collectdmon: The new `collectdmon' binary detects when collectd
	  terminates and automatically restarts it again.
	* csv plugin: The CSV plugin is now able to store counter values as a
	  rate, using the `StoreRates' configuration option.
	* exec plugin: Handling of notifications has been added and the
	  ability to pass arguments to the executed programs has been added.
	* hddtemp plugin: The new `TranslateDevicename' option lets you
	  disable the translation from device names to major-minor-numbers.
	* logfile plugin: Handling of notifications has been added.
	* ntpd plugin: The new `ReverseLookups' can be used to disable reverse
	  domain name lookups in this plugin.
	* perl plugin: Many internal changes added support for handling multiple
	  threads making the plugin reasonably usable inside collectd. The API has
	  been extended to support notifications and export global variables to
	  Perl plugins; callbacks now have to be identified by name rather than a
	  pointer to a subroutine. The plugin is no longer experimental.
	* uuid plugin: The new UUID plugin sets the hostname to an unique
	  identifier for this host. This is meant for setups where each client
	  may migrate to another physical host, possibly going through one or
	  more name changes in the process. Thanks to Richard Jones from
	  Red Hat's Emerging Technology group for this plugin.
	* libvirt: The new libvirt plugin uses the `libvirt' library to query
	  CPU, disk and network statistics about guest systems on the same
	  physical server. Thanks to Richard Jones from Red Hat's Emerging
	  Technology group for this plugin.

2008-04-22, Version 4.2.7
	* build system: Improved detection of several libraries, especially if
	  they are in non-standard paths.
	* build system: Portability fixes: Automatically define "_REENTRANT"
	  if the libc expects it.
	* collectd: Error and warning messages have been improved.
	* collectd: Check for the BYTE_ORDER and BIG_ENDIAN defines before
	  using them.
	* apache plugin: Allocate new memory when reading a webpage instead of
	  using a buffer of static size.
	* exec plugin: Close (almost) all filedescriptors before exec(2)ing
	  the program.
	* hddtemp plugin: Error and warning messages have been improved.
	* sensors plugin: Fix sensor collection for some chip types.

2008-03-29, Version 4.2.6
	* collectd: Improved error messages when parsing the configuration.
	* sensors plugin: Fix temperature collection with libsensors4.
	* unixsock plugin: Fix mixed input and output operation on streams.
	* wireless plugin: Fix reading noise value.

2008-03-04, Version 4.2.5
	* apache plugin: Improved initialization and error messages.
	* exec plugin: Set supplementary group IDs.
	* network plugin:
	  + Create separate threads for reading from the socket and parsing
	    and dispatching incoming packets. Versions prior to this may have
	    problems in high-load situations, where the socket receive buffers
	    overflows, resulting in gaps in the data.
	  + Use `memcpy' when constructing/parsing a package to avoid
	    alignment problems on weird architectures, such as Sparc.
	  + Translate doubles to/from the x86 byte representation to ensure
	    cross-platform compatibility.
	* ping plugin: Correct the handling of the `TTL' setting.
	* rrdtool plugin: Ensure correct handling of the `RRATimespan' option.
	* swap plugin: Reapply a patch for Solaris.
	* tcpconns plugin: Portability improvements.

2008-01-21, Version 4.2.4
	* unixsock plugin: A bug in the unixsock plugin caused it not to set
	  the permission on the socket as documented in the manpage. Thanks to
	  Evgeny Chukreev for fixing this issue.
	* collectd: The documentation has been improved.

2007-12-28, Version 4.2.3
	* sensors plugin: Updated the plugin to build and work with version 3
	  of the libsensors library.

2007-12-15, Version 4.2.2
	* nginx plugin: Incorrect comparison of strings lead to a segfault
	  when using the plugin. Thanks to Saulius Grigaliunas for fixing
	  this.
	* logfile plugin: The config option `Timestamp' was handled
	  incorrectly and basically always active. Thanks to Luke Heberling
	  for fixing this.

2007-11-08, Version 4.2.1
	* tcpconns plugin: Don't complain about a missing file if IPv6 is not
	  enabled on the host.
	* snmp plugin: Fix a memory leak.

2007-10-27, Version 4.2.0
	* collectd: The new config option `Include' lets you include other
	  configfiles and thus split up your config into smaller parts. This
	  may be especially interesting for the snmp plugin to keep the data
	  definitions separate from the host definitions.
	* ipvs plugin: The new `ipvs' plugin collects IPVS connection statistics
	  (number of connections, octets and packets for each service and
	  destination). Thanks to Sebastian Harl for this plugin.
	* memcached plugin: The new `memcached' plugin connects to a memcached
	  daemon process and collects statistics of this distributed caching
	  system. Thanks to Antony Dovgal for contributing this plugin.
	* nginx plugin: The new `nginx' plugin reads the status page of an
	  nginx daemon and saves the handled connections and requests.
	* perl plugin: Many changes, including the added `EnableDebugger'
	  config option which lets you debug your Perl plugins more easily.
	* rrdtool plugin: Use the thread-safe RRD-library if available. Try to
	  be more thread-safe otherwise by locking calls to the library.
	* snmp plugin: Added the options `Scale' and `Shift' to Data-blocks to
	  correct the values returned by SNMP-agents. If a <data> block is
	  defined as `table' the instance is now optional. The sequence number
	  is used as the type-instance in this case. The new `InstancePrefix'
	  option allows to add arbitrary prefixes to the type-instance.
	* tcpconns plugin: The new `tcpconns' plugin collects the number of
	  certain TCP connections and what state they're in. This can be used
	  to see how many connections your FTP server has to handle or how
	  many outgoing connections your mailserver has open.

2008-01-11, Version 4.1.6
	* unixsock plugin: A bug in the unixsock plugin caused it not to set
	  the permission on the socket as documented in the manpage. Thanks to
	  Evgeny Chukreev for fixing this issue.
	* collectd: The documentation has been improved.

2007-12-27, Version 4.1.5
	* rrdtool plugin: Fix a memory leak that only occurred in very-low-
	  memory situations.
	* sensors plugin: Updated the plugin to build and work with version 3
	  of the libsensors library.

2007-11-08, Version 4.1.4
	* Build system: Improve detection of the rrd library, especially if
	  it's in a non-standard location.
	* Build system: A bug when parsing the argument for
	  `--with-libnetsnmp' has been fixed.
	* collectd: Implement `strerror_r' if the libc doesn't provide it.
	* rrdtool plugin: Fix a bug in the shutdown sequence that might cause
	  a deadlock or delay when shutting down the daemon.
	* snmp plugin: Fix a memory leak.

2007-10-24, Version 4.1.3
	* collectd: A build issue under Solaris has been resolved by renaming
	  data types.
	* rrdtool plugin: Use the thread-safe RRD-library if available. Try to
	  be more thread-safe otherwise by locking calls to the library.

2007-09-28, Version 4.1.2
	* apcups plugin: Fix reporting of the `load percent' data.
	* wireless plugin: Correct the handling of cards returning signal and
	  noise quality as percentage.
	* perl plugin: Fix a possible buffer overflow in get_module_name().
	* build system: Further improve the detection of libraries.
	* netlink plugin: Build issues under some older versions of the Linux
	  includes (i. e. Debian Sarge) have been fixed.
	* snmp plugin: Fix a potential segfault when a host times out. Add
	  support for the `timeticks' type. 

2007-09-12, Version 4.1.1
	* Build system: The detection of `libnetlink' has been improved.
	* collectd: The documentation has been fixed in numerous places.
	* exec plugin: Setting the group under which to run a program has been
	  fixed.
	* collectd: The `sstrerror' function was improved to work correctly
	  with the broken GNU version of `strerror_r'.
	* collectd: Write an error message to STDERR when loading of a plugin
	  fails.
	* apcups plugin: Fix the `types' used to submit the values: They still
	  has an `apcups_' prefix which doesn't work anymore.
	* rrdtool plugin: Create new RRD-files with the `begin' time set to
	  whatever the client thinks is `now'..

2007-09-01, Version 4.1.0
	* Build system: The build system has been changed to automatically
	  disable all plugins, which are missing dependencies. The dependency
	  checking has been removed from the plugins themselves to remove
	  redundancy.
	* Flexible interval: The interval of collected data is now sent along
	  with the data itself over the network, so that the interval-settings
	  of server and clients no longer needs to match.
	* netlink plugin: The new `netlink' plugin connects to the Linux
	  kernel using a netlink socket and uses it to query information about
	  interfaces, qdiscs and classes.
	* rrdtool plugin: The cache is now dumped to disk in an extra thread
	  to not block data collection.
	* snmp plugin: The new `snmp' plugin can read values from SNMP enabled
	  network devices, such as switches, routers, thermometers, rack
	  monitoring servers, etc. The collectd-snmp(5) manpage documents this
	  plugin.
	* unixsock plugin: Added the `LISTVAL' command.
	* xmms plugin: The new `xmms' plugin graphs the bitrate and frequency
	  of music played with xmms.

2007-09-28, Version 4.0.9
	* apcups plugin: Fix reporting of the `load percent' data.
	* wireless plugin: Correct the handling of cards returning signal and
	  noise quality as percentage.
	* perl plugin: Fix a possible buffer overflow in get_module_name().

2007-09-12, Version 4.0.8
	* collectd: The `sstrerror' function was improved to work correctly
	  with the broken GNU version of `strerror_r'.
	* collectd: Write an error message to STDERR when loading of a plugin
	  fails.
	* apcups plugin: Fix the `types' used to submit the values: They still
	  has an `apcups_' prefix which doesn't work anymore.
	* rrdtool plugin: Create new RRD-files with the `begin' time set to
	  whatever the client thinks is `now'..

2007-08-26, Version 4.0.7
	* documentation: Some typos have been fixed and some information has
	  been improved.
	* build system: Many fixes for detecting libraries in unusual places,
	  such as on RedHat systems. The affected libraries are `libcurl',
	  `libmysql', and `libupsclient'.
	* network plugin: Allow the `Port' option to be specified as a number
	  (i. e. without quotes).
	* nut plugin: A fix allows linking the nut plugin against
	  libupsclient, version >= 2.2.0.
	* processes plugin: Fix a potential segmentation fault.

2007-07-30, Version 4.0.6
	* sensors plugin: Fix the ignorelist functionality: Only the `type
	  instance' was used to match against the list, but the documentation
	  told otherwise. This release fixes the code, so it complies with the
	  documentation.
	* syslog plugin: Call `openlog' right when the plugin is loaded, so
	  configuration messages will end up in the logging facility.
	* conrtib/fedora: The contributed specfile for Fedora has been
	  updated.

2007-07-05, Version 4.0.5
	* Portability: More fixes for OpenBSD have been included.

2007-06-24, Version 4.0.4
	* cpu plugin: Fixed the Solaris code.
	* dns plugin: Fixed a build issue for OpenBSD.
	* interface plugin: Fixed the Solaris code.
	* load plugin: Fixed the alternative `/proc' Linux code.
	* memory plugin: Fixed the Solaris code.
	* oconfig: Don't require `-lfl' anymore.

2007-06-19, Version 4.0.3
	* cpu plugin: Fix the Darwin / Mac OS X code.
	* ping plugin: Use the return value of `getpid', not its address.
	* csv, rrdtool plugin: Fixed a bug that prevented an buffer to be
	  initialized correctly.
	* configure: Added `--with-nan-emulation' to aid cross compilation.

2007-06-12, Version 4.0.2
	* hddtemp and ntpd plugin: Corrected the parsing of port numbers when
	  they're given in numerically form.

2007-06-07, Version 4.0.1
	* iptables plugin: A bug in the configuration routine has been fixed.
	  Setting a comment in the configfile will no longer cause a
	  segmentation fault.

2007-06-03, Version 4.0.0
	* collectd: The plugin-infrastructure has been changed to allow for
	  more types of plugins, namely `write' and `log' plugins.
	* collectd: The read-function has been changed to read many plugins in
	  parallel, using threads. Thus, plugins generally need to use
	  thread-safe functions from now on.
	* collectd: The '-t' command line options allows to perform syntax tests
	  of the configuration file and exit immediately.
	* csv plugin: The new `csv' plugin handles output to `comma separated
	  values'-files.
	* rrdtool plugin: The new `rrdtool' plugin handles output to
	  RRD-files. Data can be cached to combine multiple updates into one
	  write to increase IO-performance.
	* network plugin: The new `network' plugin handles IO via the network.
	  It implements a different, much more extensible protocol which can
	  combine many values in one packet, decreasing the number of UDP-
	  packets being sent. It can read from and send to the network and
	  with the appropriate configuration even forward packets to other
	  networks.
	* unixsock plugin: The new `unixsock' plugin provides an interface to
	  communicate with the daemon while it is running. Right now the
	  commands `GETVAL' and `PUTVAL' are implemented, but more are to
	  come.
	* perl plugin: The new `perl' plugin allows you to write extensions
	  for collectd in the scripting-language Perl.
	* logfile plugin: The new `logfile' plugin writes logmessages to files
	  or STDOUT or STDERR.
	* syslog plugin: The new `syslog' plugin sends logmessages to the
	  system's syslog daemon.
	* entropy plugin: The new `entropy' plugin collects the amount of
	  entropy currently being available to the system.
	* exec plugin: The new `exec' plugin forks child processes and reads
	  back values provided by the forked processes.
	* iptables plugin: The new `iptables' plugin reads counters from
	  iptables rules. Thanks to Sjoerd van der Berg for contributing this
	  plugin.
	* irq plugin: The new `irq' plugin collects the IRQ-counters. Thanks
	  to Peter Holik for contributing this plugin.
	* nut plugin: The new `nut' plugin connects the upsd of the `network
	  ups tools' and reads information about the connected UPS.
	* apache plugin: Support for lighttpd's `BusyServers' (aka.
	  connections) field was added by Florent Monbillard.
	* collectd-nagios: The new `collectd-nagios' binary queries values
	  from collectd, parses them and exits according to Nagios-standards.
	* manpages: The manpages have been improved a lot.

2007-09-28, Version 3.11.7
	* wireless plugin: Correct the handling of cards returning signal and
	  noise quality as percentage.

2007-08-31, Version 3.11.6
	* processes plugin: Fix a potential segmentation fault.

2007-05-29, Version 3.11.5
	* configure: Added `AC_SYS_LARGEFILE' for LFS.
	* ntpd plugin: Fix a potential buffer overflow.
	* processes plugin: Fix a bug when run under Linux 2.4. All processes
	  were accounted as `zombies'.

2007-04-10, Version 3.11.4
	* dns plugin: Change the order of includes to make the plugin compile
	  under FreeBSD.

2007-03-30, Version 3.11.3
	* configure: Have the configure-script define `HAVE_LIBKSTAT' instead
	  of the unused `COLLECT_KSTAT'.

2007-02-11, Version 3.11.2
	* plugin: Catch NULL-pointer and try to fix them. Otherwise the
	  NULL-pointer may have been passed to `printf' which causes a
	  segfault with some libcs.

2007-02-10, Version 3.11.1
	* df plugin: Some wrong defines have been fixed so the plugin works
	  under Solaris again.
	* dns plugin: The usage of a struct has been fixed to work with
	  non-GNU libcs.
	* processes plugin: Some missing defines have been added so the plugin
	  compiles cleanly under FreeBSD and presumably other UNIXes.

2006-12-22, Version 3.11.0
	* collectd: The new command line option `-P' makes it easier for
	  distributors to change the location of PID-files.
	* collectd: The daemon shuts down faster now which makes it easier to
	  write init.d-scripts for it.
	* apache plugin: Increase the buffersize to 16k, because the 4k buffer
	  caused problems every now and then.
	* df plugin: New config options allow to ignore certain mountpoints,
	  filesystem types or devices.
	* dns plugin: The new dns plugin uses `libpcap' to capture DNS traffic
	  and interprets it. It collects traffic as well as qtype, opcode and
	  rcode counts.
	* email plugin: Sebastian Harl has contributed this plugin which
	  counts received mails in categories (e. g. ham, spam, virus), spam
	  score (as given by SpamAssassin) and check types.
	* mbmon plugin: Flavio Stanchina has contributed this plugin which
	  uses `mbmon' to gather information from sensors on the motherboard.
	* processes plugin: Collect detailed statistics for configured
	  processes, that's process and thread count, CPU usage, resident
	  segment size and pagefaults.
	* multimeter plugin: Peter Holik contributed a new plugin which
	  queries multimeters.
	* sensors plugin: Lubos Stanek has put much effort into improving this
	  plugin, including `extended naming', collection of voltage values
	  and the possibility to ignore certain values.

2006-12-21, Version 3.10.4
	* Max Kellermann has identified a bug in the server routine: When
	  opening a socket fails the daemon will (re)try opening the socket in
	  an endless loop, ultimately leading to a `EMFILE' error.

2006-11-04, Version 3.10.3
	* Lubos Stanek has identified a bug in the ntpd-plugin: When the
	  ntpd's reply was sent in more than one packet, the buffer size was
	  calculated incorrectly, resulting in the reading of uninitialized or
	  freed memory.

2006-11-01, Version 3.10.2
	* The sample config file has been improved.
	* Errors in the manpages have been corrected.
	* The ping-plugin now adds hosts during initialization, not during
	  startup. This speeds up startup when no network connectivity is
	  available. Also, the hosts are being added later when the network is
	  available.
	* Improved BSD-support for the df-plugin.
	* Fixed syntax errors in the swap-plugin for Mac OS X.
	* Fix a wrong structure being passed to `getnameinfo' in the ntpd-
	  plugin.
	* Don't disable the mysql-plugin if connecting to the database fails
	  during initialization. Instead, try again in increasing intervals.

2006-07-19, Version 3.10.1
	* A bug in the apcups plugin was fixed: Is the plugin is loaded, but
	  the apcups cannot be reached, unconnected sockets will pile up and
	  eventually lead to `Too many open files' errors.

2006-07-09, Version 3.10.0
	* The `disk' plugin has been ported to Darwin.
	* The `battery' plugin should work on many Apple computers now.
	* The `traffic' plugin can now ignore certain interfaces. Also,
	  statistics for sent/received packets and errors have been added.
	* A plugin to monitor APC UPSes using `apcupsd' has been added. Thanks
	  to Anthony Gialluca for contributing this plugin and providing me
	  with a test environment :)
	* A plugin for monitoring an NTP instance and the local clock drift
	  has been added.

2006-06-25, Version 3.9.4
	* The Solaris code in the `swap' plugin has been changed to reflect
	  the numbers returned by `swap -s'. Thanks to Christophe Kalt for
	  working this out.
	* The debugging system has been fixed to work with the Sun libc.
	* When built without librrd the variable `operating_mode' could be
	  uninitialized. Thanks to David Elliot for reporting the bug.

2006-06-01, Version 3.9.3
	* Fixed the ping-plugin under FreeBSD and Mac OS X. Potentially other
	  operating systems also profit from the changes, but I wasn't able to
	  check that.
	* Changed the build system to find the netinet-includes under FreeBSD
	  and therefore successfully build the `liboping' library there.

2006-05-09, Version 3.9.2
	* Applied a patch to the `liboping' library. Due to a bug in the
	  sequence checking the `ping' plugin stopped working after
	  approximately 7.6 days.

2006-05-09, Version 3.8.5
	* Applied a patch to the `liboping' library. Due to a bug in the
	  sequence checking the `ping' plugin stopped working after
	  approximately 7.6 days.

2006-04-21, Version 3.9.1
	* Build issues with Solaris and possible other architectures have been
	  resolved.
	* Problems when building the `apache'-plugin without `libcurl' have
	  been resolved.
	* A bug in the `ping' plugin has been fixed. Sorry folks.

2006-04-02, Version 3.9.0
	* A plugin to monitor the Apache webserver has been added.
	  <http://httpd.apache.org/>
	* A plugin to collect statistics about virtual servers using VServer.
	  <http://linux-vserver.org/> Thanks to Sebastian Harl for writing
	  this plugin :)
	* A plugin for wireless LAN cards has been added. It monitors signal
	  strength, link quality and noise ratio..
	* A plugin for Apple hardware sensors has been added.
	* An option to compile collectd with different `step' and `heartbeat'
	  settings has been added. The size of RRAs is no longer static but
	  calculated based on the settings for `step' and `width'.
	* The `ping' plugin can now be configured to use a certain TTL.
	* A plugin to monitor the hardware sensors of Apple computers has been
	  added.
	* The plugins `cpu', `memory', `processes' and `traffic' have been
	  ported to Mach/Darwin (Mac OS X).
	* The `log mode' has been contributed by Christophe Kalt. It writes
	  the data into text files rather than RRD files.

2006-04-09, Version 3.8.4
	* Applied patch by Vincent Stehlé which improves the disk-name
	  resolution in the `hddtemp' plugin for Linux systems.

2006-04-02, Version 3.8.3
	* Applied a patch by James Byers: The MySQL plugin was not working
	  with MySQL 5.0.2 or later.

2006-03-14, Version 3.8.2
	* `utils_mount.c' has been changed to not use the `MNTTAB' defined by
	  the GNU libc, because it points to `/etc/fstab' rather than
	  `/etc/mtab'.

2006-03-13, Version 3.8.1
	* Fixes for building collectd under FreeBSD, Mac OS X and Solaris.
	* Fixes in the debian `postinst' and `init.d' scripts.

2006-03-09, Version 3.8.0
	* The `ping' plugin no longer uses `libping' but a self written
	  library named `liboping'. With this library it's possible to ping
	  multiple IPv4 and IPv6 addresses and hostnames - in parallel.

2006-02-18, Version 3.7.2
	* A simple bug in the `battery' plugin has been fixed. It should now
	  work with ACPI based batteries as well. Thanks to Sebastian for
	  fixing this.
	* Fixing a bug that prevented collectd to be built without librrd.
	  Thanks to Werner Heuser for reporting it.

2006-02-04, Version 3.7.1
	* The new network code has been improved to build with older versions
	  of glibc.
	* Fix in `libping' sets the ICMP sequence on outgoing packets. Thanks
	  to Tommie Gannert for this patch.

2006-01-30, Version 3.7.0
	* The `battery' plugin has been added. It collects information about
	  laptop batteries..
	* The MySQL plugin has been improved: It now writes two more RRD
	  files, `mysql_qcache.rrd' and `mysql_threads.rrd'.
	* The `cpufreq' plugin now reads another file since the file it did
	  read so far causes much overhead in the kernel. Also, you need root
	  to read the old file, but not to read the new one.
	* The `hddtemp' plugin can now be configured to connect to another
	  address and/or port than localhost.
	* The `df' plugin now prefers `statvfs' over `statfs'.
	* The network code has been rewritten. collectd now supports unicast
	  and multicast, and IPv4 and IPv6. Also, the TTL of sent packages can
	  be set in the configfile.

2006-01-24, Version 3.6.2
	* Due to a bug in the configfile handling collectd wouldn't start in
	  client mode. This released fixes this.

2006-01-20, Version 3.6.1
	* Due to a bug in `configure.in' all modules and the binary were
	  linked against `libmysqlclient'. This issue is solved by this
	  release.

2006-01-17, Version 3.6.0
	* A config file has been added. This allows for loading only specific
	  plugins.
	* A `df' plugin has been added.
	* A `mysql' plugin has been added.
	* The `ping' plugin doesn't entirely give up hope when a socket error
	  occurred, but will back of and increase the intervals between tries.

2006-01-21, Version 3.5.2
	* Fixed yet another bug in the signal handling.. Stupid typo..
	* Improved the ping plugin to not give up on socket errors (backport
	  from 3.6.0).

2005-12-18, Version 3.5.1
	* The PID-file is now deleted correctly when shutting down the daemon.
	* SIGINT and SIGTERM are now handled correctly.

2005-12-16, Version 3.5.0 (Revision 326)
	* A bug in the `load' module under Solaris has been fixed.
	* The `users' module has been contributed by Sebastian Harl. It counts
	  currently logged in users.
	* The CPU module now works under FreeBSD without the use of
	  `libstatgrab', however SMP support is missing.
	* The default directories for the RRD files and the PID file now
	  depend on the compile time setting of `localstatedir'.

2005-11-15, Version 3.4.0 (Revision 236)
	* A PID-file is written to /var/run upon startup. Thanks to `Tommie'
	  from gentoo's bugzilla for writing the patch.
	* The build dependency for librrd has been removed. Binaries built
	  without librrd are client-only and will multicast their value as
	  with the `-c' argument.
	* A patch by Peter Holik adds a module for monitoring CPU frequencies.
	* The newly introduced `-f' switch prevents daemon initialization
	  (forking, closing standard filehandles, etc.) Thanks to Alvaro
	  Barcellos for this patch.

2005-11-04, Version 3.3.0 (Revision 216)
	* New modules have been added:
	  - `serial', for monitoring traffic on the serial interfaces
	  - `nfs', for graphing NFS procedure calls
	  - `tape', traffic from/to tape devices
	* The memory.rrd now accepts more than 4Gig of memory.

2005-10-26, Version 3.2.0 (Revision 200)
	* Support for graphing the processes has been added (thanks to Lyonel
	  Vincent)
	* If reading from hddtemp fails collectd will increase the time
	  between polls up to one day.
	* The init.d files have been improved.
	* Problems with the spec file have been fixed.

2005-10-16, Version 3.1.0 (Revision 194)
	* Added the `setsid' syscall to the startup code.
	* Support for hddtemp has been added (thanks to Vincent Stehlé)

2005-09-30, Version 3.0.0 (Revision 184)
	* The ability to send/receive data to/from the network (think
	  multicast) has been added.
	* Modules have been split up into shared libraries can be loaded at
	  runtime. The biggest advantage is that the core program doesn't need
	  to be linked against an external library.
	* A patch by George Kargiotakis has been applied: It fixes the sensors
	  behaviour then more than one sensor is being queried.

2005-09-16, Version 2.1.0 (Revision 172)
	* A module for swap statistics has been added.

2005-09-09, Version 2.0.0 (Revision 135)
	* Filenames can no longer be configured at program startup. The only
	  options as of this version are the directory and ping hosts.
	* CPU statistics now include Wait-IO. If provided under Linux IRQ and
	  Soft-IRQ statistics are added to `System'. 
	* Diskstats now collect read and write bytes, not sectors.
	* Ping statistics can now be collected for more than one host. There
	  is no default any more: If no host is given no host will be pinged.
	* A self-written patch for libping has been applied so it builds
	  cleanly.

2005-09-01, Version 1.8.1 (Revision 123)
	* Much improved configure-script: libraries and features may now be
	  disabled.
	* More detailed warnings/error messages when RRD update fails.

2005-08-29, Version 1.8.0:
	* Support for collecting disk statistics under Solaris.

2005-08-25, Version 1.7.0:
	* Support for libstatgrab[1] for load, memory usage and network
	  traffic. CPU- and disk-usage are not (yet) supported, since
	  libstatgrab returns insufficient information. I will contact the
	  authors.
	* Improved the CPU-initialization code for Solaris. Apparently CPUs
	  aren't necessarily counted linear which is now handled correctly.
	[1]: http://www.i-scream.org/libstatgrab/

2005-08-21, Version 1.6.0:
	* Basic support for Solaris: System load and cpu-usage can be
	  collected under Solaris, too. Other stats will follow later.
	* Many fixes in the autoconf-script
	* Collection/Museum scripts have been added under contrib/museum
	* collectd may now be started in unprivileged mode, though ping
	  statistics will not work.

2005-07-17, Version 1.5.1:
	* Diskstats-RRDs now use major/minor for naming. Some systems have
	  weird strings as disk-names..

2005-07-17, Version 1.5:
	* A new module, diskstats, has been added. It collects information
	  about the disks and partitions.

2005-07-11, Version 1.4.2:
	* The meminfo module has been changed to work with more platforms
	  and/or kernel versions.

2005-07-10, Version 1.4.1: Correct traffic stats
	* The traffic rrd-file is now created with DS-type `COUNTER' which I
	  forgot to correct when I changed that module.

2005-07-09, Version 1.4: More traffic stats
	* Traffic is now collected for all interfaces that can be found
	* Temperature-statistics are read from lm-sensors if available

2005-07-08, Version 1.3: CPU stats
	* Collecting CPU statistics now

2004-07-12, Version 1.2: Using syslog
	* collectd is now using the syslog facility to report errors, warnings
	  and the like..
	* The default directory is now /var/db/collectd

2004-07-10, Version 1.1: Minor changes
	* Nothing really useful to say ;)

2004-07-09, Version 1.0: Initial Version
	* The following modules are provided:
	  * Load average
	  * Ping time
	  * Traffic
	  * Memory info<|MERGE_RESOLUTION|>--- conflicted
+++ resolved
@@ -1,4 +1,3 @@
-<<<<<<< HEAD
 2008-08-24, Version 4.5.0
 	* collectd: Added the ability to flush certain identifiers.
 	* collectd: The concept of `notification meta data' has been
@@ -29,14 +28,13 @@
 	* tcpconns plugin: This plugin has been ported to OpenBSD.
 	* thermal plugin: The new thermal plugin collects system temperatures
 	  using Linux ACPI thermal zone data.
-=======
+
 2008-09-01, Version 4.4.3
 	* collectd: Fix a memory leak in the threshold checking code.
 	* memcached plugin: Fix a too short timeout and a related file
 	  descriptor leak.
 	* memory plugin: A typo in the libstatgrab code has been fixed.
 	* snmp plugin: Fix a possible memory leak.
->>>>>>> d1645148
 
 2008-07-15, Version 4.4.2
 	* build system: Use pkg-config to detect the upsclient library.
